package llbsolver

import (
	"context"
	"fmt"
	"strings"
	"sync"
	"time"

	"github.com/containerd/containerd/platforms"
	"github.com/mitchellh/hashstructure/v2"
	"github.com/moby/buildkit/cache"
	"github.com/moby/buildkit/cache/remotecache"
	"github.com/moby/buildkit/client"
	"github.com/moby/buildkit/client/llb"
	"github.com/moby/buildkit/exporter"
	"github.com/moby/buildkit/frontend"
	gw "github.com/moby/buildkit/frontend/gateway/client"
	"github.com/moby/buildkit/identity"
	"github.com/moby/buildkit/session"
	"github.com/moby/buildkit/solver"
	"github.com/moby/buildkit/solver/errdefs"
	llberrdefs "github.com/moby/buildkit/solver/llbsolver/errdefs"
	"github.com/moby/buildkit/solver/llbsolver/provenance"
	"github.com/moby/buildkit/solver/pb"
	"github.com/moby/buildkit/sourcepolicy"
	spb "github.com/moby/buildkit/sourcepolicy/pb"
	"github.com/moby/buildkit/util/bklog"
	"github.com/moby/buildkit/util/flightcontrol"
	"github.com/moby/buildkit/util/progress"
	"github.com/moby/buildkit/worker"
	digest "github.com/opencontainers/go-digest"
	"github.com/pkg/errors"
	"golang.org/x/sync/errgroup"
)

type llbBridge struct {
	builder                   solver.Builder
	frontends                 map[string]frontend.Frontend
	resolveWorker             func() (worker.Worker, error)
	eachWorker                func(func(worker.Worker) error) error
	resolveCacheImporterFuncs map[string]remotecache.ResolveCacheImporterFunc
	cms                       map[string]solver.CacheManager
	cmsMu                     sync.Mutex
	sm                        *session.Manager
}

func (b *llbBridge) Warn(ctx context.Context, dgst digest.Digest, msg string, opts frontend.WarnOpts) error {
	return b.builder.InContext(ctx, func(ctx context.Context, g session.Group) error {
		pw, ok, _ := progress.NewFromContext(ctx, progress.WithMetadata("vertex", dgst))
		if !ok {
			return nil
		}
		level := opts.Level
		if level == 0 {
			level = 1
		}
		pw.Write(identity.NewID(), client.VertexWarning{
			Vertex:     dgst,
			Level:      level,
			Short:      []byte(msg),
			SourceInfo: opts.SourceInfo,
			Range:      opts.Range,
			Detail:     opts.Detail,
			URL:        opts.URL,
		})
		return pw.Close()
	})
}

func (b *llbBridge) loadResult(ctx context.Context, def *pb.Definition, cacheImports []gw.CacheOptionsEntry, pol []*spb.Policy) (solver.CachedResultWithProvenance, error) {
	w, err := b.resolveWorker()
	if err != nil {
		return nil, err
	}
	ent, err := loadEntitlements(b.builder)
	if err != nil {
		return nil, err
	}
<<<<<<< HEAD

	// TODO FIXME earthly-specific wait group is required to ensure the remotecache/registry's ResolveCacheImporterFunc can run
	// which requires the session to remain open in order to get dockerhub (or any other registry) credentials.
	// It seems like the cleaner approach is to bake this in somewhere into the edge or Load
	eg, _ := errgroup.WithContext(ctx)

=======
	srcPol, err := loadSourcePolicy(b.builder)
	if err != nil {
		return nil, err
	}
	var polEngine SourcePolicyEvaluator
	if srcPol != nil || len(pol) > 0 {
		if srcPol != nil {
			pol = append([]*spb.Policy{srcPol}, pol...)
		}

		polEngine = sourcepolicy.NewEngine(pol)
		if err != nil {
			return nil, err
		}
	}
>>>>>>> abcab142
	var cms []solver.CacheManager
	for _, im := range cacheImports {
		cmID, err := cmKey(im)
		if err != nil {
			return nil, err
		}
		b.cmsMu.Lock()
		var cm solver.CacheManager
		if prevCm, ok := b.cms[cmID]; !ok {
			func(cmID string, im gw.CacheOptionsEntry) {
				cm = newLazyCacheManager(cmID, func() (solver.CacheManager, error) {
					var cmNew solver.CacheManager
					if err := inBuilderContext(context.TODO(), b.builder, "importing cache manifest from "+cmID, "", func(ctx context.Context, g session.Group) error {
						resolveCI, ok := b.resolveCacheImporterFuncs[im.Type]
						if !ok {
							return errors.Errorf("unknown cache importer: %s", im.Type)
						}
						ci, desc, err := resolveCI(ctx, g, im.Attrs)
						if err != nil {
							return errors.Wrapf(err, "failed to configure %v cache importer", im.Type)
						}
						cmNew, err = ci.Resolve(ctx, desc, cmID, w)
						return err
					}); err != nil {
						bklog.G(ctx).Debugf("error while importing cache manifest from cmId=%s: %v", cmID, err)
						return nil, err
					}
					return cmNew, nil
				})

				cmInst := cm
				eg.Go(func() error {
					if lcm, ok := cmInst.(*lazyCacheManager); ok {
						lcm.wait()
					}
					return nil
				})
			}(cmID, im)
			b.cms[cmID] = cm
		} else {
			cm = prevCm
		}
		cms = append(cms, cm)
		b.cmsMu.Unlock()
	}
	err = eg.Wait()
	if err != nil {
		return nil, err
	}
	dpc := &detectPrunedCacheID{}

	edge, err := Load(ctx, def, polEngine, dpc.Load, ValidateEntitlements(ent), WithCacheSources(cms), NormalizeRuntimePlatforms(), WithValidateCaps())
	if err != nil {
		return nil, errors.Wrap(err, "failed to load LLB")
	}

	if len(dpc.ids) > 0 {
		ids := make([]string, 0, len(dpc.ids))
		for id := range dpc.ids {
			ids = append(ids, id)
		}
		if err := b.eachWorker(func(w worker.Worker) error {
			return w.PruneCacheMounts(ctx, ids)
		}); err != nil {
			return nil, err
		}
	}

	res, err := b.builder.Build(ctx, edge)
	if err != nil {
		return nil, err
	}
	return res, nil
}

// getExporter is earthly specific code which extracts the configured exporter
// from the job's metadata
func (b *llbBridge) getExporter(ctx context.Context) (*ExporterRequest, error) {
	var exp *ExporterRequest
	numExporters := 0
	b.builder.EachValue(context.TODO(), keyEarthlyExporterInstance, func(v interface{}) error {
		numExporters++
		exp = v.(*ExporterRequest)
		return nil
	})
	if numExporters != 1 {
		return nil, fmt.Errorf("Export found %d exporters (should have been 1)", numExporters) // shouldn't happen
	}
	return exp, nil
}

func (b *llbBridge) Export(ctx context.Context, refs map[string]cache.ImmutableRef, metadata map[string][]byte) error {
	// generate an ID that's consistent for the refs
	refKeys := []string{}
	for k := range refs {
		refKeys = append(refKeys, k)
	}
	id := strings.Join(refKeys, "-")

	inp := &exporter.Source{
		Refs:     refs,
		Metadata: metadata,
	}

	exp, err := b.getExporter(ctx)
	if err != nil {
		return err
	}
	if exp.Exporter == nil {
		return fmt.Errorf("Export had no exporter configured")
	}

	return inBuilderContext(ctx, b.builder, exp.Exporter.Name(), id, func(ctx context.Context, g session.Group) error {
		sessionIDs := session.AllSessionIDs(g)
		if len(sessionIDs) == 0 {
			return fmt.Errorf("group has no session IDs") // shouldnt happen
		}
		sessionID := sessionIDs[0]
		var err error
		_, err = exp.Exporter.Export(ctx, inp, sessionID)
		return err
	})
}

type resultProxy struct {
	id         string
	b          *provenanceBridge
	req        frontend.SolveRequest
	g          flightcontrol.Group
	mu         sync.Mutex
	released   bool
	v          solver.CachedResult
	err        error
	errResults []solver.Result
	provenance *provenance.Capture
}

func newResultProxy(b *provenanceBridge, req frontend.SolveRequest) *resultProxy {
	return &resultProxy{req: req, b: b, id: identity.NewID()}
}

func (rp *resultProxy) ID() string {
	return rp.id
}

func (rp *resultProxy) Definition() *pb.Definition {
	return rp.req.Definition
}

func (rp *resultProxy) Provenance() interface{} {
	return rp.provenance
}

func (rp *resultProxy) Release(ctx context.Context) (err error) {
	rp.mu.Lock()
	defer rp.mu.Unlock()
	for _, res := range rp.errResults {
		rerr := res.Release(ctx)
		if rerr != nil {
			err = rerr
		}
	}
	if rp.v != nil {
		if rp.released {
			bklog.G(ctx).Warnf("release of already released result")
		}
		rerr := rp.v.Release(ctx)
		if err != nil {
			return rerr
		}
	}
	rp.released = true
	return
}

func (rp *resultProxy) wrapError(err error) error {
	if err == nil {
		return nil
	}
	var ve *errdefs.VertexError
	if errors.As(err, &ve) {
		if rp.req.Definition.Source != nil {
			locs, ok := rp.req.Definition.Source.Locations[string(ve.Digest)]
			if ok {
				for _, loc := range locs.Locations {
					err = errdefs.WithSource(err, errdefs.Source{
						Info:   rp.req.Definition.Source.Infos[loc.SourceIndex],
						Ranges: loc.Ranges,
					})
				}
			}
		}
	}
	return err
}

func (rp *resultProxy) loadResult(ctx context.Context) (solver.CachedResultWithProvenance, error) {
	res, err := rp.b.loadResult(ctx, rp.req.Definition, rp.req.CacheImports, rp.req.SourcePolicies)
	var ee *llberrdefs.ExecError
	if errors.As(err, &ee) {
		ee.EachRef(func(res solver.Result) error {
			rp.errResults = append(rp.errResults, res)
			return nil
		})
		// acquire ownership so ExecError finalizer doesn't attempt to release as well
		ee.OwnerBorrowed = true
	}
	return res, err
}

func (rp *resultProxy) Result(ctx context.Context) (res solver.CachedResult, err error) {
	defer func() {
		err = rp.wrapError(err)
	}()
	r, err := rp.g.Do(ctx, "result", func(ctx context.Context) (interface{}, error) {
		rp.mu.Lock()
		if rp.released {
			rp.mu.Unlock()
			return nil, errors.Errorf("accessing released result")
		}
		if rp.v != nil || rp.err != nil {
			rp.mu.Unlock()
			return rp.v, rp.err
		}
		rp.mu.Unlock()
		v, err := rp.loadResult(ctx)
		if err != nil {
			select {
			case <-ctx.Done():
				if errdefs.IsCanceled(ctx, err) {
					return v, err
				}
			default:
			}
		}
		rp.mu.Lock()
		if rp.released {
			if v != nil {
				v.Release(context.TODO())
			}
			rp.mu.Unlock()
			return nil, errors.Errorf("evaluating released result")
		}
		rp.v = v
		rp.err = err
		if err == nil {
			capture, err := captureProvenance(ctx, v)
			if err != nil && rp.err != nil {
				rp.err = errors.Wrapf(rp.err, "failed to capture provenance: %v", err)
				v.Release(context.TODO())
				rp.v = nil
			}
			rp.provenance = capture
		}
		rp.mu.Unlock()
		return v, err
	})
	if r != nil {
		return r.(solver.CachedResult), nil
	}
	return nil, err
}

func (b *llbBridge) ResolveImageConfig(ctx context.Context, ref string, opt llb.ResolveImageConfigOpt) (dgst digest.Digest, config []byte, err error) {
	w, err := b.resolveWorker()
	if err != nil {
		return "", nil, err
	}
	if opt.LogName == "" {
		opt.LogName = fmt.Sprintf("resolve image config for %s", ref)
	}
	id := ref // make a deterministic ID for avoiding duplicates
	if platform := opt.Platform; platform == nil {
		id += platforms.Format(platforms.DefaultSpec())
	} else {
		id += platforms.Format(*platform)
	}
	err = inBuilderContext(ctx, b.builder, opt.LogName, id, func(ctx context.Context, g session.Group) error {
		dgst, config, err = w.ResolveImageConfig(ctx, ref, opt, b.sm, g)
		return err
	})
	return dgst, config, err
}

type lazyCacheManager struct {
	id   string
	main solver.CacheManager

	waitCh chan struct{}
	err    error
}

func (lcm *lazyCacheManager) ID() string {
	return lcm.id
}
func (lcm *lazyCacheManager) Query(inp []solver.CacheKeyWithSelector, inputIndex solver.Index, dgst digest.Digest, outputIndex solver.Index) ([]*solver.CacheKey, error) {
	lcm.wait()
	if lcm.main == nil {
		return nil, nil
	}
	return lcm.main.Query(inp, inputIndex, dgst, outputIndex)
}
func (lcm *lazyCacheManager) Records(ck *solver.CacheKey) ([]*solver.CacheRecord, error) {
	lcm.wait()
	if lcm.main == nil {
		return nil, nil
	}
	return lcm.main.Records(ck)
}
func (lcm *lazyCacheManager) Load(ctx context.Context, rec *solver.CacheRecord) (solver.Result, error) {
	if err := lcm.wait(); err != nil {
		return nil, err
	}
	return lcm.main.Load(ctx, rec)
}
func (lcm *lazyCacheManager) Save(key *solver.CacheKey, s solver.Result, createdAt time.Time) (*solver.ExportableCacheKey, error) {
	if err := lcm.wait(); err != nil {
		return nil, err
	}
	return lcm.main.Save(key, s, createdAt)
}

func (lcm *lazyCacheManager) wait() error {
	<-lcm.waitCh
	return lcm.err
}

func newLazyCacheManager(id string, fn func() (solver.CacheManager, error)) solver.CacheManager {
	lcm := &lazyCacheManager{id: id, waitCh: make(chan struct{})}
	go func() {
		defer close(lcm.waitCh)
		cm, err := fn()
		if err != nil {
			lcm.err = err
			return
		}
		lcm.main = cm
	}()
	return lcm
}

func cmKey(im gw.CacheOptionsEntry) (string, error) {
	if im.Type == "registry" && im.Attrs["ref"] != "" {
		return im.Attrs["ref"], nil
	}
	i, err := hashstructure.Hash(im, hashstructure.FormatV2, nil)
	if err != nil {
		return "", err
	}
	return fmt.Sprintf("%s:%d", im.Type, i), nil
}<|MERGE_RESOLUTION|>--- conflicted
+++ resolved
@@ -77,14 +77,12 @@
 	if err != nil {
 		return nil, err
 	}
-<<<<<<< HEAD
 
 	// TODO FIXME earthly-specific wait group is required to ensure the remotecache/registry's ResolveCacheImporterFunc can run
 	// which requires the session to remain open in order to get dockerhub (or any other registry) credentials.
 	// It seems like the cleaner approach is to bake this in somewhere into the edge or Load
 	eg, _ := errgroup.WithContext(ctx)
 
-=======
 	srcPol, err := loadSourcePolicy(b.builder)
 	if err != nil {
 		return nil, err
@@ -100,7 +98,6 @@
 			return nil, err
 		}
 	}
->>>>>>> abcab142
 	var cms []solver.CacheManager
 	for _, im := range cacheImports {
 		cmID, err := cmKey(im)
@@ -220,7 +217,7 @@
 		}
 		sessionID := sessionIDs[0]
 		var err error
-		_, err = exp.Exporter.Export(ctx, inp, sessionID)
+		_, _, err = exp.Exporter.Export(ctx, inp, sessionID)
 		return err
 	})
 }
