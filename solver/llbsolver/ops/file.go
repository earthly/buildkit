--- conflicted
+++ resolved
@@ -37,13 +37,8 @@
 	parallelism *semutil.Weighted
 }
 
-<<<<<<< HEAD
 func NewFileOp(v solver.Vertex, op *pb.Op_File, cm cache.Manager, parallelism *semutil.Weighted, w worker.Worker) (solver.Op, error) {
-	if err := llbsolver.ValidateOp(&pb.Op{Op: op}); err != nil {
-=======
-func NewFileOp(v solver.Vertex, op *pb.Op_File, cm cache.Manager, parallelism *semaphore.Weighted, w worker.Worker) (solver.Op, error) {
 	if err := opsutils.Validate(&pb.Op{Op: op}); err != nil {
->>>>>>> 4451e1be
 		return nil, err
 	}
 	return &fileOp{
