package ops

import (
	"bytes"
	"context"
	"encoding/json"
	"fmt"
	"io"
	"os"
	"path"
	"path/filepath"
	"sort"
	"strings"

	"github.com/containerd/containerd/platforms"
	"github.com/moby/buildkit/cache"
	"github.com/moby/buildkit/executor"
	resourcestypes "github.com/moby/buildkit/executor/resources/types"
	"github.com/moby/buildkit/frontend/gateway/container"
	"github.com/moby/buildkit/session"
	"github.com/moby/buildkit/session/localhost"
	"github.com/moby/buildkit/session/secrets"
	"github.com/moby/buildkit/snapshot"
	"github.com/moby/buildkit/solver"
	"github.com/moby/buildkit/solver/llbsolver/errdefs"
	"github.com/moby/buildkit/solver/llbsolver/mounts"
	"github.com/moby/buildkit/solver/llbsolver/ops/opsutils"
	"github.com/moby/buildkit/solver/pb"
	"github.com/moby/buildkit/util/progress/logs"
	"github.com/moby/buildkit/util/semutil"
	utilsystem "github.com/moby/buildkit/util/system"
	"github.com/moby/buildkit/worker"
	digest "github.com/opencontainers/go-digest"
	ocispecs "github.com/opencontainers/image-spec/specs-go/v1"
	"github.com/pkg/errors"
	"go.opentelemetry.io/otel/trace"
)

const execCacheType = "buildkit.exec.v0"

type ExecOp struct {
	op          *pb.ExecOp
	cm          cache.Manager
	mm          *mounts.MountManager
	sm          *session.Manager
	exec        executor.Executor
	w           worker.Worker
	platform    *pb.Platform
	numInputs   int
<<<<<<< HEAD
	parallelism *semutil.Weighted
=======
	parallelism *semaphore.Weighted
	rec         resourcestypes.Recorder
	digest      digest.Digest
>>>>>>> cdf28d6f
}

var _ solver.Op = &ExecOp{}

func NewExecOp(v solver.Vertex, op *pb.Op_Exec, platform *pb.Platform, cm cache.Manager, parallelism *semutil.Weighted, sm *session.Manager, exec executor.Executor, w worker.Worker) (*ExecOp, error) {
	if err := opsutils.Validate(&pb.Op{Op: op}); err != nil {
		return nil, err
	}
	name := fmt.Sprintf("exec %s", strings.Join(op.Exec.Meta.Args, " "))
	return &ExecOp{
		op:          op.Exec,
		mm:          mounts.NewMountManager(name, cm, sm),
		cm:          cm,
		sm:          sm,
		exec:        exec,
		numInputs:   len(v.Inputs()),
		w:           w,
		platform:    platform,
		parallelism: parallelism,
		digest:      v.Digest(),
	}, nil
}

func (e *ExecOp) Digest() digest.Digest {
	return e.digest
}

func (e *ExecOp) Proto() *pb.ExecOp {
	return e.op
}

func cloneExecOp(old *pb.ExecOp) pb.ExecOp {
	n := *old
	meta := *n.Meta
	meta.ExtraHosts = nil
	for i := range n.Meta.ExtraHosts {
		h := *n.Meta.ExtraHosts[i]
		meta.ExtraHosts = append(meta.ExtraHosts, &h)
	}
	n.Meta = &meta
	n.Mounts = nil
	for i := range old.Mounts {
		m := *old.Mounts[i]
		n.Mounts = append(n.Mounts, &m)
	}
	return n
}

func (e *ExecOp) CacheMap(ctx context.Context, g session.Group, index int) (*solver.CacheMap, bool, error) {
	op := cloneExecOp(e.op)
	for i := range op.Meta.ExtraHosts {
		h := op.Meta.ExtraHosts[i]
		h.IP = ""
		op.Meta.ExtraHosts[i] = h
	}
	for i := range op.Mounts {
		op.Mounts[i].Selector = ""
	}
	op.Meta.ProxyEnv = nil

	p := platforms.DefaultSpec()
	if e.platform != nil {
		p = ocispecs.Platform{
			OS:           e.platform.OS,
			Architecture: e.platform.Architecture,
			Variant:      e.platform.Variant,
		}
	}

	// Special case for cache compatibility with buggy versions that wrongly
	// excluded Exec.Mounts: for the default case of one root mount (i.e. RUN
	// inside a Dockerfile), do not include the mount when generating the cache
	// map.
	if len(op.Mounts) == 1 &&
		op.Mounts[0].Dest == "/" &&
		op.Mounts[0].Selector == "" &&
		!op.Mounts[0].Readonly &&
		op.Mounts[0].MountType == pb.MountType_BIND &&
		op.Mounts[0].CacheOpt == nil &&
		op.Mounts[0].SSHOpt == nil &&
		op.Mounts[0].SecretOpt == nil &&
		op.Mounts[0].ResultID == "" {
		op.Mounts = nil
	}

	dt, err := json.Marshal(struct {
		Type    string
		Exec    *pb.ExecOp
		OS      string
		Arch    string
		Variant string `json:",omitempty"`
	}{
		Type:    execCacheType,
		Exec:    &op,
		OS:      p.OS,
		Arch:    p.Architecture,
		Variant: p.Variant,
	})
	if err != nil {
		return nil, false, err
	}

	cm := &solver.CacheMap{
		Digest: digest.FromBytes(dt),
		Deps: make([]struct {
			Selector          digest.Digest
			ComputeDigestFunc solver.ResultBasedCacheFunc
			PreprocessFunc    solver.PreprocessFunc
		}, e.numInputs),
	}

	deps, err := e.getMountDeps()
	if err != nil {
		return nil, false, err
	}

	for i, dep := range deps {
		if len(dep.Selectors) != 0 {
			dgsts := make([][]byte, 0, len(dep.Selectors))
			for _, p := range dep.Selectors {
				dgsts = append(dgsts, []byte(p))
			}
			cm.Deps[i].Selector = digest.FromBytes(bytes.Join(dgsts, []byte{0}))
		}
		if !dep.NoContentBasedHash {
			cm.Deps[i].ComputeDigestFunc = opsutils.NewContentHashFunc(toSelectors(dedupePaths(dep.Selectors)))
		}
		cm.Deps[i].PreprocessFunc = unlazyResultFunc
	}

	return cm, true, nil
}

func dedupePaths(inp []string) []string {
	old := make(map[string]struct{}, len(inp))
	for _, p := range inp {
		old[p] = struct{}{}
	}
	paths := make([]string, 0, len(old))
	for p1 := range old {
		var skip bool
		for p2 := range old {
			if p1 != p2 && strings.HasPrefix(p1, p2+"/") {
				skip = true
				break
			}
		}
		if !skip {
			paths = append(paths, p1)
		}
	}
	sort.Slice(paths, func(i, j int) bool {
		return paths[i] < paths[j]
	})
	return paths
}

func toSelectors(p []string) []opsutils.Selector {
	sel := make([]opsutils.Selector, 0, len(p))
	for _, p := range p {
		sel = append(sel, opsutils.Selector{Path: p, FollowLinks: true})
	}
	return sel
}

type dep struct {
	Selectors          []string
	NoContentBasedHash bool
}

func (e *ExecOp) getMountDeps() ([]dep, error) {
	deps := make([]dep, e.numInputs)
	for _, m := range e.op.Mounts {
		if m.Input == pb.Empty {
			continue
		}
		if int(m.Input) >= len(deps) {
			return nil, errors.Errorf("invalid mountinput %v", m)
		}

		sel := m.Selector
		if sel != "" {
			sel = path.Join("/", sel)
			deps[m.Input].Selectors = append(deps[m.Input].Selectors, sel)
		}

		if (!m.Readonly || m.Dest == pb.RootMount) && m.Output != -1 { // exclude read-only rootfs && read-write mounts
			deps[m.Input].NoContentBasedHash = true
		}
	}
	return deps, nil
}

func addDefaultEnvvar(env []string, k, v string) []string {
	for _, e := range env {
		if strings.HasPrefix(e, k+"=") {
			return env
		}
	}
	return append(env, k+"="+v)
}

func (e *ExecOp) Exec(ctx context.Context, g session.Group, inputs []solver.Result) (results []solver.Result, err error) {
	trace.SpanFromContext(ctx).AddEvent("ExecOp started")

	refs := make([]*worker.WorkerRef, len(inputs))
	for i, inp := range inputs {
		var ok bool
		refs[i], ok = inp.Sys().(*worker.WorkerRef)
		if !ok {
			return nil, errors.Errorf("invalid reference for exec %T", inp.Sys())
		}
	}

	p, err := container.PrepareMounts(ctx, e.mm, e.cm, g, e.op.Meta.Cwd, e.op.Mounts, refs, func(m *pb.Mount, ref cache.ImmutableRef) (cache.MutableRef, error) {
		desc := fmt.Sprintf("mount %s from exec %s", m.Dest, strings.Join(e.op.Meta.Args, " "))
		return e.cm.New(ctx, ref, g, cache.WithDescription(desc))
	})
	defer func() {
		if err != nil {
			execInputs := make([]solver.Result, len(e.op.Mounts))
			for i, m := range e.op.Mounts {
				if m.Input == -1 {
					continue
				}
				execInputs[i] = inputs[m.Input].Clone()
			}
			execMounts := make([]solver.Result, len(e.op.Mounts))
			copy(execMounts, execInputs)
			for i, res := range results {
				execMounts[p.OutputRefs[i].MountIndex] = res
			}
			for _, active := range p.Actives {
				if active.NoCommit {
					active.Ref.Release(context.TODO())
				} else {
					ref, cerr := active.Ref.Commit(ctx)
					if cerr != nil {
						err = errors.Wrapf(err, "error committing %s: %s", active.Ref.ID(), cerr)
						continue
					}
					execMounts[active.MountIndex] = worker.NewWorkerRefResult(ref, e.w)
				}
			}
			err = errdefs.WithExecError(err, execInputs, execMounts)
		} else {
			// Only release actives if err is nil.
			for i := len(p.Actives) - 1; i >= 0; i-- { // call in LIFO order
				p.Actives[i].Ref.Release(context.TODO())
			}
		}
		for _, o := range p.OutputRefs {
			if o.Ref != nil {
				o.Ref.Release(context.TODO())
			}
		}
	}()
	if err != nil {
		return nil, err
	}

	extraHosts, err := container.ParseExtraHosts(e.op.Meta.ExtraHosts)
	if err != nil {
		return nil, err
	}

	emu, err := getEmulator(ctx, e.platform, e.cm.IdentityMapping())
	if err != nil {
		return nil, err
	}
	if emu != nil {
		e.op.Meta.Args = append([]string{qemuMountName}, e.op.Meta.Args...)

		p.Mounts = append(p.Mounts, executor.Mount{
			Readonly: true,
			Src:      emu,
			Dest:     qemuMountName,
		})
	}

	meta := executor.Meta{
		Args:                      e.op.Meta.Args,
		Env:                       e.op.Meta.Env,
		Cwd:                       e.op.Meta.Cwd,
		User:                      e.op.Meta.User,
		Hostname:                  e.op.Meta.Hostname,
		ReadonlyRootFS:            p.ReadonlyRootFS,
		ExtraHosts:                extraHosts,
		Ulimit:                    e.op.Meta.Ulimit,
		CgroupParent:              e.op.Meta.CgroupParent,
		NetMode:                   e.op.Network,
		SecurityMode:              e.op.Security,
		RemoveMountStubsRecursive: e.op.Meta.RemoveMountStubsRecursive,
	}

	if e.op.Meta.ProxyEnv != nil {
		meta.Env = append(meta.Env, proxyEnvList(e.op.Meta.ProxyEnv)...)
	}
	var currentOS string
	if e.platform != nil {
		currentOS = e.platform.OS
	}
	meta.Env = addDefaultEnvvar(meta.Env, "PATH", utilsystem.DefaultPathEnv(currentOS))

	secretEnv, err := e.loadSecretEnv(ctx, g)
	if err != nil {
		return nil, err
	}
	meta.Env = append(meta.Env, secretEnv...)

	stdout, stderr, flush := logs.NewLogStreams(ctx, os.Getenv("BUILDKIT_DEBUG_EXEC_OUTPUT") == "1")
	defer stdout.Close()
	defer stderr.Close()
	defer func() {
		if err != nil {
			flush()
		}
	}()

<<<<<<< HEAD
	isLocal, err := e.doFromLocalHack(ctx, p.Root, p.Mounts, g, meta, stdout, stderr)
	if err != nil {
		return nil, err
	}

	var execErr error
	if !isLocal {
		execErr = e.exec.Run(ctx, "", p.Root, p.Mounts, executor.ProcessInfo{
			Meta:   meta,
			Stdin:  nil,
			Stdout: stdout,
			Stderr: stderr,
		}, nil)
	}
=======
	rec, execErr := e.exec.Run(ctx, "", p.Root, p.Mounts, executor.ProcessInfo{
		Meta:   meta,
		Stdin:  nil,
		Stdout: stdout,
		Stderr: stderr,
	}, nil)
>>>>>>> cdf28d6f

	for i, out := range p.OutputRefs {
		if mutable, ok := out.Ref.(cache.MutableRef); ok {
			ref, err := mutable.Commit(ctx)
			if err != nil {
				return nil, errors.Wrapf(err, "error committing %s", mutable.ID())
			}
			results = append(results, worker.NewWorkerRefResult(ref, e.w))
		} else {
			results = append(results, worker.NewWorkerRefResult(out.Ref.(cache.ImmutableRef), e.w))
		}
		// Prevent the result from being released.
		p.OutputRefs[i].Ref = nil
	}
	e.rec = rec
	return results, errors.Wrapf(execErr, "process %q did not complete successfully", strings.Join(e.op.Meta.Args, " "))
}

// earthly-specific
func (e *ExecOp) doFromLocalHack(ctx context.Context, root executor.Mount, mounts []executor.Mount, g session.Group, meta executor.Meta, stdout, stderr io.WriteCloser) (bool, error) {
	var cmd string
	if len(meta.Args) > 0 {
		cmd = meta.Args[0]
	}
	switch cmd {
	case localhost.CopyFileMagicStr:
		return true, e.copyLocally(ctx, root, g, meta, stdout, stderr)
	case localhost.RunOnLocalHostMagicStr:
		return true, e.execLocally(ctx, root, g, meta, stdout, stderr)
	case localhost.SendFileMagicStr:
		return true, e.sendLocally(ctx, root, mounts, g, meta, stdout, stderr)
	default:
		return false, nil
	}
}

func (e *ExecOp) copyLocally(ctx context.Context, root executor.Mount, g session.Group, meta executor.Meta, stdout, stderr io.WriteCloser) error {
	if len(meta.Args) != 3 {
		return fmt.Errorf("CopyFileMagicStr takes exactly 2 args")
	}
	if meta.Args[0] != localhost.CopyFileMagicStr {
		panic("arg[0] must be CopyFileMagicStr; this should not have happened")
	}
	src := meta.Args[1]
	if !strings.HasPrefix(src, "/") && meta.Cwd != "" {
		src = filepath.Join(meta.Cwd, src)
	}
	src = filepath.Clean(src)
	dst := meta.Args[2]

	if src == "/" {
		return fmt.Errorf("copyLocally does not support copying the entire root filesystem")
	}

	if strings.HasSuffix(dst, ".") || strings.HasSuffix(dst, "/") {
		dst = filepath.Join(dst, filepath.Base(src))
	}

	return e.sm.Any(ctx, g, func(ctx context.Context, _ string, caller session.Caller) error {
		mountable, err := root.Src.Mount(ctx, false)
		if err != nil {
			return err
		}

		rootMounts, release, err := mountable.Mount()
		if err != nil {
			return err
		}
		if release != nil {
			defer release()
		}

		lm := snapshot.LocalMounterWithMounts(rootMounts)
		rootfsPath, err := lm.Mount()
		if err != nil {
			return err
		}
		defer lm.Unmount()

		finalDest := rootfsPath + "/" + dst
		err = localhost.LocalhostGet(ctx, caller, src, finalDest, mountable)
		if err != nil {
			return err
		}
		return nil
	})
}

var errSendFileMagicStrMissingArgs = fmt.Errorf("SendFileMagicStr args missing; should be SendFileMagicStr [--dir] [--] <src> [<src> ...] <dst>")

func (e *ExecOp) sendLocally(ctx context.Context, root executor.Mount, mounts []executor.Mount, g session.Group, meta executor.Meta, stdout, stderr io.WriteCloser) error {
	i := 0
	nArgs := len(meta.Args)

	if i >= nArgs || meta.Args[i] != localhost.SendFileMagicStr {
		return errSendFileMagicStrMissingArgs
	}
	i++

	// check for --dir
	copyDir := false
	if i >= nArgs {
		return errSendFileMagicStrMissingArgs
	}
	if meta.Args[i] == "--dir" {
		copyDir = true
		i++
	}

	// check for -
	if i >= nArgs {
		return errSendFileMagicStrMissingArgs
	}
	if meta.Args[i] == "-" {
		i++
	}

	dstIndex := len(meta.Args) - 1
	numFiles := dstIndex - i
	if numFiles <= 0 {
		return fmt.Errorf("SendFileMagicStr args missing; should be SendFileMagicStr [--dir] [--] <src> [<src> ...] <dst>")
	}
	files := meta.Args[i:dstIndex]
	dst := meta.Args[dstIndex]

	if len(mounts) != 1 {
		return fmt.Errorf("SendFileMagicStr must be given a mount with the artifacts to copy from")
	}

	return e.sm.Any(ctx, g, func(ctx context.Context, _ string, caller session.Caller) error {
		mnt := mounts[0]

		mountable2, err := mnt.Src.Mount(ctx, false)
		if err != nil {
			return err
		}

		mounts, release, err := mountable2.Mount()
		if err != nil {
			return err
		}
		if release != nil {
			defer release()
		}

		lm := snapshot.LocalMounterWithMounts(mounts)
		hackfsPath, err := lm.Mount()
		if err != nil {
			return err
		}
		defer lm.Unmount()

		for _, f := range files {
			finalSrc := hackfsPath + "/" + f
			var finalDst string
			if dst == "." || strings.HasSuffix(dst, "/") || strings.HasSuffix(dst, "/.") || copyDir {
				finalDst = path.Join(dst, path.Base(f))
			} else {
				finalDst = dst
			}
			if !strings.HasPrefix(dst, "/") && meta.Cwd != "" {
				finalDst = path.Join(meta.Cwd, finalDst)
			}
			err = localhost.LocalhostPut(ctx, caller, finalSrc, finalDst)
			if err != nil {
				return errors.Wrap(err, "error calling LocalhostExec")
			}
		}
		return nil
	})
}

func (e *ExecOp) execLocally(ctx context.Context, root executor.Mount, g session.Group, meta executor.Meta, stdout, stderr io.WriteCloser) error {
	if len(meta.Args) == 0 || meta.Args[0] != localhost.RunOnLocalHostMagicStr {
		panic("first arg should be RunOnLocalHostMagicStr; this should not happen")
	}
	args := meta.Args[1:] // remove magic uuid from command prefix; the rest that follows is the actual command to run
	cwd := meta.Cwd

	return e.sm.Any(ctx, g, func(ctx context.Context, _ string, caller session.Caller) error {
		err := localhost.LocalhostExec(ctx, caller, args, cwd, stdout, stderr)
		if err != nil {
			return errors.Wrap(err, "error calling LocalhostExec")
		}
		return nil
	})
}

func proxyEnvList(p *pb.ProxyEnv) []string {
	out := []string{}
	if v := p.HttpProxy; v != "" {
		out = append(out, "HTTP_PROXY="+v, "http_proxy="+v)
	}
	if v := p.HttpsProxy; v != "" {
		out = append(out, "HTTPS_PROXY="+v, "https_proxy="+v)
	}
	if v := p.FtpProxy; v != "" {
		out = append(out, "FTP_PROXY="+v, "ftp_proxy="+v)
	}
	if v := p.NoProxy; v != "" {
		out = append(out, "NO_PROXY="+v, "no_proxy="+v)
	}
	if v := p.AllProxy; v != "" {
		out = append(out, "ALL_PROXY="+v, "all_proxy="+v)
	}
	return out
}

func (e *ExecOp) Acquire(ctx context.Context) (solver.ReleaseFunc, error) {
	if e.parallelism == nil {
		return func() {}, nil
	}
	err := e.parallelism.Acquire(ctx, 1)
	if err != nil {
		return nil, err
	}
	return func() {
		e.parallelism.Release(1)
	}, nil
}

func (e *ExecOp) loadSecretEnv(ctx context.Context, g session.Group) ([]string, error) {
	secretenv := e.op.Secretenv
	if len(secretenv) == 0 {
		return nil, nil
	}
	out := make([]string, 0, len(secretenv))
	for _, sopt := range secretenv {
		id := sopt.ID
		if id == "" {
			return nil, errors.Errorf("secret ID missing for %q environment variable", sopt.Name)
		}
		var dt []byte
		var err error
		err = e.sm.Any(ctx, g, func(ctx context.Context, _ string, caller session.Caller) error {
			dt, err = secrets.GetSecret(ctx, caller, id)
			if err != nil {
				if errors.Is(err, secrets.ErrNotFound) && sopt.Optional {
					return nil
				}
				return err
			}
			return nil
		})
		if err != nil {
			return nil, err
		}
		out = append(out, fmt.Sprintf("%s=%s", sopt.Name, string(dt)))
	}
	return out, nil
}

func (e *ExecOp) IsProvenanceProvider() {
}

func (e *ExecOp) Samples() (*resourcestypes.Samples, error) {
	if e.rec == nil {
		return nil, nil
	}
	return e.rec.Samples()
}<|MERGE_RESOLUTION|>--- conflicted
+++ resolved
@@ -47,13 +47,9 @@
 	w           worker.Worker
 	platform    *pb.Platform
 	numInputs   int
-<<<<<<< HEAD
-	parallelism *semutil.Weighted
-=======
-	parallelism *semaphore.Weighted
+	parallelism *semutil.Weighted // earthly-specific: use *semutil.Weighted instead of *semaphore.Weighted
 	rec         resourcestypes.Recorder
 	digest      digest.Digest
->>>>>>> cdf28d6f
 }
 
 var _ solver.Op = &ExecOp{}
@@ -373,29 +369,22 @@
 		}
 	}()
 
-<<<<<<< HEAD
 	isLocal, err := e.doFromLocalHack(ctx, p.Root, p.Mounts, g, meta, stdout, stderr)
 	if err != nil {
 		return nil, err
 	}
+	// earthly-specific TODO: should the rec be set to a nopRecord, or can nil be safely used instead?
 
 	var execErr error
+	var rec resourcestypes.Recorder
 	if !isLocal {
-		execErr = e.exec.Run(ctx, "", p.Root, p.Mounts, executor.ProcessInfo{
+		rec, execErr = e.exec.Run(ctx, "", p.Root, p.Mounts, executor.ProcessInfo{
 			Meta:   meta,
 			Stdin:  nil,
 			Stdout: stdout,
 			Stderr: stderr,
 		}, nil)
 	}
-=======
-	rec, execErr := e.exec.Run(ctx, "", p.Root, p.Mounts, executor.ProcessInfo{
-		Meta:   meta,
-		Stdin:  nil,
-		Stdout: stdout,
-		Stderr: stderr,
-	}, nil)
->>>>>>> cdf28d6f
 
 	for i, out := range p.OutputRefs {
 		if mutable, ok := out.Ref.(cache.MutableRef); ok {
