--- conflicted
+++ resolved
@@ -224,32 +224,6 @@
 		}
 	}
 
-<<<<<<< HEAD
-		switch m.MountType {
-		case pb.MountType_HOST_BIND:
-			mountable = newHostBind(e.cm.IdentityMapping())
-
-		case pb.MountType_BIND:
-			// if mount creates an output
-			if m.Output != pb.SkipOutput {
-				// it it is readonly and not root then output is the input
-				if m.Readonly && ref != nil && m.Dest != pb.RootMount {
-					outputs = append(outputs, ref.Clone())
-				} else {
-					// otherwise output and mount is the mutable child
-					active, err := makeMutable(ref)
-					if err != nil {
-						return nil, err
-					}
-					outputs = append(outputs, active)
-					mountable = active
-				}
-			} else if (!m.Readonly || ref == nil) && m.Dest != pb.RootMount {
-				// this case is empty readonly scratch without output that is not really useful for anything but don't error
-				active, err := makeMutable(ref)
-				if err != nil {
-					return nil, err
-=======
 	p, err := gateway.PrepareMounts(ctx, e.mm, e.cm, g, e.op.Mounts, refs, func(m *pb.Mount, ref cache.ImmutableRef) (cache.MutableRef, error) {
 		desc := fmt.Sprintf("mount %s from exec %s", m.Dest, strings.Join(e.op.Meta.Args, " "))
 		return e.cm.New(ctx, ref, g, cache.WithDescription(desc))
@@ -260,7 +234,6 @@
 			for i, m := range e.op.Mounts {
 				if m.Input == -1 {
 					continue
->>>>>>> 71cf6f5f
 				}
 				execInputs[i] = inputs[m.Input]
 			}
@@ -378,167 +351,6 @@
 	return out
 }
 
-<<<<<<< HEAD
-func newTmpfs(idmap *idtools.IdentityMapping) cache.Mountable {
-	return &tmpfs{idmap: idmap}
-}
-
-type tmpfs struct {
-	idmap *idtools.IdentityMapping
-}
-
-func (f *tmpfs) Mount(ctx context.Context, readonly bool) (snapshot.Mountable, error) {
-	return &tmpfsMount{readonly: readonly, idmap: f.idmap}, nil
-}
-
-type tmpfsMount struct {
-	readonly bool
-	idmap    *idtools.IdentityMapping
-}
-
-func (m *tmpfsMount) Mount() ([]mount.Mount, func() error, error) {
-	opt := []string{"nosuid"}
-	if m.readonly {
-		opt = append(opt, "ro")
-	}
-	return []mount.Mount{{
-		Type:    "tmpfs",
-		Source:  "tmpfs",
-		Options: opt,
-	}}, func() error { return nil }, nil
-}
-
-func (m *tmpfsMount) IdentityMapping() *idtools.IdentityMapping {
-	return m.idmap
-}
-
-func newHostBind(idmap *idtools.IdentityMapping) cache.Mountable {
-	return &hostBind{idmap: idmap}
-}
-
-type hostBind struct {
-	idmap *idtools.IdentityMapping
-}
-
-func (f *hostBind) Mount(ctx context.Context, readonly bool) (snapshot.Mountable, error) {
-	return &hostBindMount{readonly: readonly, idmap: f.idmap}, nil
-}
-
-type hostBindMount struct {
-	readonly bool
-	idmap    *idtools.IdentityMapping
-}
-
-func (m *hostBindMount) Mount() ([]mount.Mount, func() error, error) {
-	opt := []string{"rbind"}
-	if m.readonly {
-		opt = append(opt, "ro")
-	} else {
-		opt = append(opt, "rw")
-	}
-	return []mount.Mount{{
-		Type:    "bind",
-		Options: opt,
-	}}, func() error { return nil }, nil
-}
-
-func (m *hostBindMount) IdentityMapping() *idtools.IdentityMapping {
-	return m.idmap
-}
-
-var cacheRefsLocker = locker.New()
-var sharedCacheRefs = &cacheRefs{}
-
-type cacheRefs struct {
-	mu     sync.Mutex
-	shares map[string]*cacheRefShare
-}
-
-// ClearActiveCacheMounts clears shared cache mounts currently in use.
-// Caller needs to hold CacheMountsLocker before calling
-func ClearActiveCacheMounts() {
-	sharedCacheRefs.shares = nil
-}
-
-func CacheMountsLocker() sync.Locker {
-	return &sharedCacheRefs.mu
-}
-
-func (r *cacheRefs) get(key string, fn func() (cache.MutableRef, error)) (cache.MutableRef, error) {
-	r.mu.Lock()
-	defer r.mu.Unlock()
-
-	if r.shares == nil {
-		r.shares = map[string]*cacheRefShare{}
-	}
-
-	share, ok := r.shares[key]
-	if ok {
-		return share.clone(), nil
-	}
-
-	mref, err := fn()
-	if err != nil {
-		return nil, err
-	}
-
-	share = &cacheRefShare{MutableRef: mref, main: r, key: key, refs: map[*cacheRef]struct{}{}}
-	r.shares[key] = share
-	return share.clone(), nil
-}
-
-type cacheRefShare struct {
-	cache.MutableRef
-	mu   sync.Mutex
-	refs map[*cacheRef]struct{}
-	main *cacheRefs
-	key  string
-}
-
-func (r *cacheRefShare) clone() cache.MutableRef {
-	cacheRef := &cacheRef{cacheRefShare: r}
-	if cacheRefCloneHijack != nil {
-		cacheRefCloneHijack()
-	}
-	r.mu.Lock()
-	r.refs[cacheRef] = struct{}{}
-	r.mu.Unlock()
-	return cacheRef
-}
-
-func (r *cacheRefShare) release(ctx context.Context) error {
-	if r.main != nil {
-		delete(r.main.shares, r.key)
-	}
-	return r.MutableRef.Release(ctx)
-}
-
-var cacheRefReleaseHijack func()
-var cacheRefCloneHijack func()
-
-type cacheRef struct {
-	*cacheRefShare
-}
-
-func (r *cacheRef) Release(ctx context.Context) error {
-	if r.main != nil {
-		r.main.mu.Lock()
-		defer r.main.mu.Unlock()
-	}
-	r.mu.Lock()
-	defer r.mu.Unlock()
-	delete(r.refs, r)
-	if len(r.refs) == 0 {
-		if cacheRefReleaseHijack != nil {
-			cacheRefReleaseHijack()
-		}
-		return r.release(ctx)
-	}
-	return nil
-}
-
-=======
->>>>>>> 71cf6f5f
 func parseExtraHosts(ips []*pb.HostIP) ([]executor.HostIP, error) {
 	out := make([]executor.HostIP, len(ips))
 	for i, hip := range ips {
