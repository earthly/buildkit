--- conflicted
+++ resolved
@@ -16,10 +16,7 @@
 }
 
 type FrontendLLBBridge interface {
-<<<<<<< HEAD
-=======
 	executor.Executor
->>>>>>> 91067efc
 	Solve(ctx context.Context, req SolveRequest, sid string) (*Result, error)
 	ResolveImageConfig(ctx context.Context, ref string, opt llb.ResolveImageConfigOpt) (digest.Digest, []byte, error)
 }
