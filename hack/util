--- conflicted
+++ resolved
@@ -5,14 +5,8 @@
 : ${PREFER_LEGACY=}
 : ${CI=}
 : ${GITHUB_ACTIONS=}
-<<<<<<< HEAD
-: ${CACHE_DIR=}
-=======
-: ${TRAVIS_EVENT_TYPE=}
-: ${TRAVIS_BRANCH=}
 : ${CACHEDIR_FROM=}
 : ${CACHEDIR_TO=}
->>>>>>> 1bf8ef96
 
 if [ "$PREFER_BUILDCTL" = "1" ]; then
   echo >&2 "WARNING: PREFER_BUILDCTL is no longer supported. Ignoring."
@@ -49,21 +43,9 @@
 currentref=""
 if [ "$GITHUB_ACTIONS" = "true" ]; then
   currentref="git://github.com/$GITHUB_REPOSITORY#$GITHUB_REF"
-<<<<<<< HEAD
-  cachetype="local"
-  cacheref="$CACHE_DIR"
-=======
   cacheType="local"
   cacheRefFrom="$CACHEDIR_FROM"
   cacheRefTo="$CACHEDIR_TO"
-elif [ "$TRAVIS_EVENT_TYPE" = "pull_request" ]; then
-  currentref="git://github.com/moby/buildkit#refs/pull/$TRAVIS_PULL_REQUEST/merge"
-  cacheType="registry"
-  cacheRefFrom="cicache.buildk.it/moby/buildkit/pr$TRAVIS_BUILD_ID"
-  cacheRefTo="$cacheRefFrom"
-elif [ -n "$TRAVIS_BRANCH" ]; then
-  currentref="git://github.com/$TRAVIS_REPO_SLUG#$TRAVIS_BRANCH"
->>>>>>> 1bf8ef96
 fi
 
 currentcontext="."
