--- conflicted
+++ resolved
@@ -37,11 +37,7 @@
 		if err != nil {
 			return nil, err
 		}
-<<<<<<< HEAD
-		remote := resolver.New(hosts, resolver.NewSessionAuthenticator(sm, g))
-=======
 		remote := resolver.DefaultPool.GetResolver(hosts, ref, "push", sm, g)
->>>>>>> 91067efc
 		pusher, err := remote.Pusher(ctx, ref)
 		if err != nil {
 			return nil, err
@@ -56,11 +52,7 @@
 		if err != nil {
 			return nil, specs.Descriptor{}, err
 		}
-<<<<<<< HEAD
-		remote := resolver.New(hosts, resolver.NewSessionAuthenticator(sm, g))
-=======
 		remote := resolver.DefaultPool.GetResolver(hosts, ref, "pull", sm, g)
->>>>>>> 91067efc
 		xref, desc, err := remote.Resolve(ctx, ref)
 		if err != nil {
 			return nil, specs.Descriptor{}, err
