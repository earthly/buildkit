name: build

concurrency:
  group: ${{ github.workflow }}-${{ github.ref }}
  cancel-in-progress: true

on:
  push:
    branches:
      - 'earthly-main'
  pull_request:
    branches:
<<<<<<< HEAD
      - 'earthly-main'
=======
      - 'master'
      - 'v*'
    paths-ignore:
      - 'README.md'
      - 'docs/**'
      - 'frontend/dockerfile/docs/**'
>>>>>>> a5263dd0

env:
  REPO_SLUG_ORIGIN: "moby/buildkit:latest"
  REPO_SLUG_TARGET: "moby/buildkit"
  DF_REPO_SLUG_TARGET: "docker/dockerfile-upstream"
  PLATFORMS: "linux/amd64,linux/arm/v7,linux/arm64,linux/s390x,linux/ppc64le,linux/riscv64"
  CACHE_GHA_SCOPE_IT: "integration-tests"
  CACHE_GHA_SCOPE_BINARIES: "binaries"
  CACHE_GHA_SCOPE_CROSS: "cross"
  TESTFLAGS: "-v --parallel=6 --timeout=30m"
  BUILDX_VERSION: "v0.9.1"  # leave empty to use the one available on GitHub virtual environment
  GO_VERSION: "1.19"

jobs:
  base:
    runs-on: ubuntu-20.04
    steps:
      -
        name: Checkout
        uses: actions/checkout@v3
      -
        name: Expose GitHub Runtime
        uses: crazy-max/ghaction-github-runtime@v2
      -
        name: Set up QEMU
        uses: docker/setup-qemu-action@v2
      -
        name: Set up Docker Buildx
        uses: docker/setup-buildx-action@v2
        with:
          version: ${{ env.BUILDX_VERSION }}
          driver-opts: image=${{ env.REPO_SLUG_ORIGIN }}
          buildkitd-flags: --debug
      -
        name: Build ${{ env.CACHE_GHA_SCOPE_BINARIES }}
        run: |
          ./hack/build_ci_first_pass binaries
        env:
          CACHE_FROM: type=gha,scope=${{ env.CACHE_GHA_SCOPE_BINARIES }}
          CACHE_TO: type=gha,scope=${{ env.CACHE_GHA_SCOPE_BINARIES }}
      -
        name: Build ${{ env.CACHE_GHA_SCOPE_IT }}
        run: |
          ./hack/build_ci_first_pass integration-tests
        env:
          CACHE_FROM: type=gha,scope=${{ env.CACHE_GHA_SCOPE_IT }}
          CACHE_TO: type=gha,scope=${{ env.CACHE_GHA_SCOPE_IT }}

  test:
    runs-on: ubuntu-20.04
    needs: [base]
    strategy:
      fail-fast: false
      matrix:
        pkg:
          - ./client ./cmd/buildctl ./worker/containerd ./solver ./frontend
          - ./frontend/dockerfile
        worker:
          - containerd
          - containerd-rootless
          - containerd-1.5
          - containerd-1.4
          - containerd-snapshotter-stargz
          - oci
          - oci-rootless
          - oci-snapshotter-stargz
        typ:
          - integration
          - dockerfile
        exclude:
          - pkg: ./client ./cmd/buildctl ./worker/containerd ./solver ./frontend
            typ: dockerfile
        include:
          - pkg: ./...
            skip-integration-tests: 1
            typ: integration gateway
    steps:
      -
        name: Checkout
        uses: actions/checkout@v3
      -
        name: Expose GitHub Runtime
        uses: crazy-max/ghaction-github-runtime@v2
      -
        name: Set up QEMU
        uses: docker/setup-qemu-action@v2
      -
        name: Set up Docker Buildx
        uses: docker/setup-buildx-action@v2
        with:
          version: ${{ env.BUILDX_VERSION }}
          driver-opts: image=${{ env.REPO_SLUG_ORIGIN }}
          buildkitd-flags: --debug
      -
        name: Test pkg=${{ matrix.pkg }} ; typ=${{ matrix.typ }} ; skipit=${{ matrix.skip-integration-tests }} ; worker=${{ matrix.worker }}
        run: |
          if [ -n "${{ matrix.worker }}" ]; then
            export TESTFLAGS="${TESTFLAGS} --run=//worker=${{ matrix.worker }}$"
          fi
          ./hack/test ${{ matrix.typ }}
          mv ./coverage/coverage.txt ./coverage/coverage-${{ github.job }}-$(echo "${{ matrix.pkg }}-${{ matrix.skip-integration-tests }}-${{ matrix.typ }}-${{ matrix.worker }}" | tr -dc '[:alnum:]-\n\r' | tr '[:upper:]' '[:lower:]').txt
        env:
          TEST_COVERAGE: 1
          TESTPKGS: ${{ matrix.pkg }}
          SKIP_INTEGRATION_TESTS: ${{ matrix.skip-integration-tests }}
          CACHE_FROM: type=gha,scope=${{ env.CACHE_GHA_SCOPE_IT }} type=gha,scope=${{ env.CACHE_GHA_SCOPE_BINARIES }}
      -
        name: Upload coverage file
        uses: actions/upload-artifact@v3
        with:
          name: coverage
          path: ./coverage

  test-nydus:
    runs-on: ubuntu-20.04
    needs: [base]
    strategy:
      fail-fast: false
      matrix:
        pkg:
          - ./client
        worker:
          - containerd
          - oci
        typ:
          - integration
        exclude:
          - pkg: ./client ./cmd/buildctl ./worker/containerd ./solver ./frontend
            typ: dockerfile
        include:
          - pkg: ./...
            skip-integration-tests: 1
            typ: integration
    steps:
      -
        name: Checkout
        uses: actions/checkout@v3
      -
        name: Expose GitHub Runtime
        uses: crazy-max/ghaction-github-runtime@v2
      -
        name: Set up QEMU
        uses: docker/setup-qemu-action@v2
      -
        name: Set up Docker Buildx
        uses: docker/setup-buildx-action@v2
        with:
          version: ${{ env.BUILDX_VERSION }}
          driver-opts: image=${{ env.REPO_SLUG_ORIGIN }}
          buildkitd-flags: --debug
      -
        name: Test pkg=${{ matrix.pkg }} ; typ=${{ matrix.typ }} ; skipit=${{ matrix.skip-integration-tests }} ; worker=${{ matrix.worker }}
        run: |
          if [ -n "${{ matrix.worker }}" ]; then
            export TESTFLAGS="${TESTFLAGS} --tags=nydus --run=//worker=${{ matrix.worker }}$"
          fi
          ./hack/test ${{ matrix.typ }}
        env:
          BUILDKITD_TAGS: nydus
          TESTPKGS: ${{ matrix.pkg }}
          SKIP_INTEGRATION_TESTS: ${{ matrix.skip-integration-tests }}
          CACHE_FROM: type=gha,scope=${{ env.CACHE_GHA_SCOPE_IT }} type=gha,scope=${{ env.CACHE_GHA_SCOPE_BINARIES }}

  test-s3:
    runs-on: ubuntu-20.04
    needs:
      - base
    steps:
      -
        name: Checkout
        uses: actions/checkout@v3
      -
        name: Expose GitHub Runtime
        uses: crazy-max/ghaction-github-runtime@v2
      -
        name: Set up Docker Buildx
        uses: docker/setup-buildx-action@v2
        with:
          version: ${{ env.BUILDX_VERSION }}
          driver-opts: image=${{ env.REPO_SLUG_ORIGIN }}
          buildkitd-flags: --debug
      -
        name: Test
        run: |
          hack/s3_test/run_test.sh

  test-azblob:
    runs-on: ubuntu-20.04
    needs:
      - base
    steps:
      -
        name: Checkout
        uses: actions/checkout@v3
      -
        name: Expose GitHub Runtime
        uses: crazy-max/ghaction-github-runtime@v2
      -
        name: Set up Docker Buildx
        uses: docker/setup-buildx-action@v2
        with:
          version: ${{ env.BUILDX_VERSION }}
          driver-opts: image=${{ env.REPO_SLUG_ORIGIN }}
          buildkitd-flags: --debug
      -
        name: Test
        run: |
          hack/azblob_test/run_test.sh

  test-os:
    runs-on: ${{ matrix.os }}
    strategy:
      fail-fast: false
      matrix:
        os:
          # - ubuntu-20.04
          # - macOS-11
          - windows-2022
    steps:
      -
        name: Checkout
        uses: actions/checkout@v3
      -
        name: Set up Go
        uses: actions/setup-go@v3
        with:
          go-version: ${{ env.GO_VERSION }}
          cache: true
      -
        name: Go mod
        run: |
          go mod download
      -
        name: Test
        env:
          TMPDIR: ${{ runner.temp }}
          SKIP_INTEGRATION_TESTS: 1
        run: |
          mkdir -p ./coverage
          go test -coverprofile=./coverage/coverage-${{ github.job }}-${{ matrix.os }}.txt -covermode=atomic ${TESTFLAGS} ./...
        shell: bash
      -
        name: Upload coverage file
        uses: actions/upload-artifact@v3
        with:
          name: coverage
          path: ./coverage

  upload-coverage:
    runs-on: ubuntu-20.04
    needs: [test, test-os]
    steps:
      -
        name: Checkout
        uses: actions/checkout@v3
      -
        name: Download coverage files
        uses: actions/download-artifact@v3
        with:
          name: coverage
          path: ./coverage
      -
        name: List coverage files
        uses: actions/github-script@v6
        id: files
        with:
          result-encoding: string
          script: |
            return require('fs').readdirSync('./coverage', {withFileTypes: true})
              .filter(item => !item.isDirectory())
              .map(item => `./coverage/${item.name}`)
              .join(',');
      -
        name: Send to Codecov
        uses: codecov/codecov-action@v3
        with:
          files: ${{ steps.files.outputs.result }}

  cross:
    runs-on: ubuntu-20.04
    steps:
      -
        name: Checkout
        uses: actions/checkout@v3
      -
        name: Expose GitHub Runtime
        uses: crazy-max/ghaction-github-runtime@v2
      -
        name: Set up QEMU
        uses: docker/setup-qemu-action@v2
      -
        name: Set up Docker Buildx
        uses: docker/setup-buildx-action@v2
        with:
          version: ${{ env.BUILDX_VERSION }}
          driver-opts: image=${{ env.REPO_SLUG_ORIGIN }}
          buildkitd-flags: --debug
      -
        name: Cross
        run: |
          ./hack/cross
        env:
          PLATFORMS: ${{ env.PLATFORMS }},darwin/amd64,darwin/arm64,windows/amd64,windows/arm64
          RUNC_PLATFORMS: ${{ env.PLATFORMS }}
          CACHE_FROM: type=gha,scope=${{ env.CACHE_GHA_SCOPE_CROSS }}
          CACHE_TO: type=gha,scope=${{ env.CACHE_GHA_SCOPE_CROSS }}

  release-base:
    runs-on: ubuntu-20.04
    outputs:
      tag: ${{ steps.prep.outputs.tag }}
      push: ${{ steps.prep.outputs.push }}
    steps:
      - name: Prepare
        id: prep
        run: |
          TAG=pr
          PUSH=false
          if [ "${{ github.event_name }}" = "schedule" ]; then
            TAG=nightly
            PUSH=push
          elif [[ $GITHUB_REF == refs/tags/v* ]]; then
            TAG=${GITHUB_REF#refs/tags/}
            PUSH=push
          elif [[ $GITHUB_REF == refs/heads/* ]]; then
            TAG=$(echo ${GITHUB_REF#refs/heads/} | sed -r 's#/+#-#g')
            PUSH=push
          fi
          echo "tag=${TAG}" >>${GITHUB_OUTPUT}
          echo "push=${PUSH}" >>${GITHUB_OUTPUT}

  image:
    runs-on: ubuntu-20.04
    needs: [release-base, test, cross]
    strategy:
      fail-fast: false
      matrix:
        target-stage:
          - ''
          - rootless
    steps:
      -
        name: Checkout
        uses: actions/checkout@v3
      -
        name: Expose GitHub Runtime
        uses: crazy-max/ghaction-github-runtime@v2
      -
        name: Set up QEMU
        uses: docker/setup-qemu-action@v2
      -
        name: Set up Docker Buildx
        uses: docker/setup-buildx-action@v2
        with:
          version: ${{ env.BUILDX_VERSION }}
          driver-opts: image=${{ env.REPO_SLUG_ORIGIN }}
          buildkitd-flags: --debug
      -
        name: Login to DockerHub
        if: needs.release-base.outputs.push == 'push'
        uses: docker/login-action@v2
        with:
          username: ${{ secrets.DOCKERHUB_USERNAME }}
          password: ${{ secrets.DOCKERHUB_TOKEN }}
      -
        name: Build ${{ needs.release-base.outputs.tag }}
        run: |
          ./hack/images "${{ needs.release-base.outputs.tag }}" "$REPO_SLUG_TARGET" "${{ needs.release-base.outputs.push }}"
        env:
          TARGET: ${{ matrix.target-stage }}
          CACHE_FROM: type=gha,scope=${{ env.CACHE_GHA_SCOPE_CROSS }} type=gha,scope=image${{ matrix.target-stage }}
          CACHE_TO: type=gha,scope=image${{ matrix.target-stage }}

  binaries:
    runs-on: ubuntu-20.04
    needs: [release-base, test, cross]
    steps:
      -
        name: Checkout
        uses: actions/checkout@v3
      -
        name: Expose GitHub Runtime
        uses: crazy-max/ghaction-github-runtime@v2
      -
        name: Set up QEMU
        uses: docker/setup-qemu-action@v2
      -
        name: Set up Docker Buildx
        uses: docker/setup-buildx-action@v2
        with:
          version: ${{ env.BUILDX_VERSION }}
          driver-opts: image=${{ env.REPO_SLUG_ORIGIN }}
          buildkitd-flags: --debug
      -
        name: Build ${{ needs.release-base.outputs.tag }}
        run: |
          ./hack/release-tar "${{ needs.release-base.outputs.tag }}" release-out
        env:
          PLATFORMS: ${{ env.PLATFORMS }},darwin/amd64,darwin/arm64,windows/amd64,windows/arm64
          CACHE_FROM: type=gha,scope=${{ env.CACHE_GHA_SCOPE_BINARIES }} type=gha,scope=${{ env.CACHE_GHA_SCOPE_CROSS }}
      -
        name: Move artifacts
        run: |
          mv ./release-out/**/* ./release-out/
      -
        name: Upload artifacts
        uses: actions/upload-artifact@v3
        with:
          name: buildkit
          path: ./release-out/*
          if-no-files-found: error
      -
        name: GitHub Release
        if: startsWith(github.ref, 'refs/tags/v')
        uses: softprops/action-gh-release@1e07f4398721186383de40550babbdf2b84acfc5
        env:
          GITHUB_TOKEN: ${{ secrets.GITHUB_TOKEN }}
        with:
          draft: true
          files: ./release-out/*
          name: ${{ needs.release-base.outputs.tag }}

  frontend-base:
    runs-on: ubuntu-20.04
    if: github.event_name != 'schedule'
    outputs:
      typ: ${{ steps.prep.outputs.typ }}
      tag: ${{ steps.prep.outputs.tag }}
      push: ${{ steps.prep.outputs.push }}
    steps:
      -
        name: Prepare
        id: prep
        run: |
          TYP=master
          TAG=mainline
          PUSH=false
          if [[ $GITHUB_REF == refs/tags/dockerfile/* ]]; then
            TYP=tag
            TAG=${GITHUB_REF#refs/tags/}
            PUSH=push
          elif [[ $GITHUB_REF == refs/heads/* ]]; then
            PUSH=push
          fi
          echo "typ=${TYP}" >>${GITHUB_OUTPUT}
          echo "tag=${TAG}" >>${GITHUB_OUTPUT}
          echo "push=${PUSH}" >>${GITHUB_OUTPUT}

  frontend-image:
    runs-on: ubuntu-20.04
    if: github.event_name != 'schedule'
    needs: [frontend-base, test]
    steps:
      -
        name: Checkout
        uses: actions/checkout@v3
      -
        name: Expose GitHub Runtime
        uses: crazy-max/ghaction-github-runtime@v2
      -
        name: Set up QEMU
        uses: docker/setup-qemu-action@v2
      -
        name: Set up Docker Buildx
        uses: docker/setup-buildx-action@v2
        with:
          version: ${{ env.BUILDX_VERSION }}
          driver-opts: image=${{ env.REPO_SLUG_ORIGIN }}
          buildkitd-flags: --debug
      -
        name: Login to DockerHub
        uses: docker/login-action@v2
        if: needs.frontend-base.outputs.push == 'push'
        with:
          username: ${{ secrets.DOCKERHUB_USERNAME }}
          password: ${{ secrets.DOCKERHUB_TOKEN }}
      -
        name: Build ${{ needs.frontend-base.outputs.typ }}/${{ needs.frontend-base.outputs.tag }}
        run: |
          ./frontend/dockerfile/cmd/dockerfile-frontend/hack/release "${{ needs.frontend-base.outputs.typ }}" "${{ needs.frontend-base.outputs.tag }}" "$DF_REPO_SLUG_TARGET" "${{ needs.frontend-base.outputs.push }}"
        env:
          # earthly-specific: Compiling mips64 and mips64le is broken due to an import from frontend/frontend.go to cache for an Export API we added.
          # If we ever really want to support mips we would need to split snapshot/diffapply_unix.go into a 32bit and 64bit version where each defines their own inode struct.
          # PLATFORMS: ${{ env.PLATFORMS }},linux/mips,linux/mipsle,linux/mips64,linux/mips64le
          PLATFORMS: ${{ env.PLATFORMS }}
          CACHE_FROM: type=gha,scope=frontend-${{ needs.frontend-base.outputs.typ }}
          CACHE_TO: type=gha,scope=frontend-${{ needs.frontend-base.outputs.typ }}
      -
        name: Build ${{ needs.frontend-base.outputs.typ }}/labs
        if: needs.frontend-base.outputs.typ == 'master'
        run: |
          ./frontend/dockerfile/cmd/dockerfile-frontend/hack/release "${{ needs.frontend-base.outputs.typ }}" labs "$DF_REPO_SLUG_TARGET" "${{ needs.frontend-base.outputs.push }}"
        env:
          # earthly-specific: Compiling mips64 and mips64le is broken due to an import from frontend/frontend.go to cache for an Export API we added.
          # If we ever really want to support mips we would need to split snapshot/diffapply_unix.go into a 32bit and 64bit version where each defines their own inode struct.
          # PLATFORMS: ${{ env.PLATFORMS }},linux/mips,linux/mipsle,linux/mips64,linux/mips64le
          PLATFORMS: ${{ env.PLATFORMS }}
          CACHE_FROM: type=gha,scope=frontend-${{ needs.frontend-base.outputs.typ }}<|MERGE_RESOLUTION|>--- conflicted
+++ resolved
@@ -10,16 +10,7 @@
       - 'earthly-main'
   pull_request:
     branches:
-<<<<<<< HEAD
       - 'earthly-main'
-=======
-      - 'master'
-      - 'v*'
-    paths-ignore:
-      - 'README.md'
-      - 'docs/**'
-      - 'frontend/dockerfile/docs/**'
->>>>>>> a5263dd0
 
 env:
   REPO_SLUG_ORIGIN: "moby/buildkit:latest"
