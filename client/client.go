--- conflicted
+++ resolved
@@ -222,16 +222,12 @@
 }
 
 func loadCredentials(opts *withCredentials) (grpc.DialOption, error) {
-<<<<<<< HEAD
 	if opts.ServerName == "" && opts.CACert == "" && opts.Cert == "" && opts.Key == "" {
 		// earthly-specific: make use of default TLS settings (but still forces a TLS connection)
 		return grpc.WithTransportCredentials(credentials.NewTLS(&tls.Config{})), nil
 	}
 
-	ca, err := ioutil.ReadFile(opts.CACert)
-=======
 	ca, err := os.ReadFile(opts.CACert)
->>>>>>> f4eb8267
 	if err != nil {
 		return nil, errors.Wrap(err, "could not read ca certificate")
 	}
