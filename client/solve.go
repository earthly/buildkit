--- conflicted
+++ resolved
@@ -379,24 +379,7 @@
 	return res, nil
 }
 
-<<<<<<< HEAD
-func prepareSyncedDirs(def *llb.Definition, localDirs map[string]string) (filesync.StaticDirSource, error) {
-	if localDirs == nil {
-		// Earthly specific - skip resolving local dirs found in the definition.
-		return nil, nil
-	}
-	for _, d := range localDirs {
-		fi, err := os.Stat(d)
-		if err != nil {
-			return nil, errors.Wrapf(err, "could not find %s", d)
-		}
-		if !fi.IsDir() {
-			return nil, errors.Errorf("%s not a directory", d)
-		}
-	}
-=======
 func prepareSyncedFiles(def *llb.Definition, localMounts map[string]fsutil.FS) (filesync.StaticDirSource, error) {
->>>>>>> 3d50b977
 	resetUIDAndGID := func(p string, st *fstypes.Stat) fsutil.MapResult {
 		st.Uid = 0
 		st.Gid = 0
@@ -568,6 +551,15 @@
 	for k, mount := range opt.LocalMounts {
 		mounts[k] = mount
 	}
+
+	// TODO: earthly-specific hack used to do:
+	//	if localDirs == nil {
+	//		// Earthly specific - skip resolving local dirs found in the definition.
+	//		return nil, nil
+	//	}
+	// inside prepareSyncedDirs, which has been renamed to prepareSyncedFiles, and that code
+	// was moved into prepareMounts, which now also has a LocalMounts above
+
 	for k, dir := range opt.LocalDirs {
 		mount, err := fsutil.NewFS(dir)
 		if err != nil {
