// Copyright 2009 The Go Authors. All rights reserved.
// Use of this source code is governed by a BSD-style
// license that can be found in the LICENSE file.

// Linux system calls.
// This file is compiled as ordinary Go code,
// but it is also input to mksyscall,
// which parses the //sys lines and generates system call stubs.
// Note that sometimes we use a lowercase //sys name and
// wrap it in our own nicer implementation.

package unix

import (
	"encoding/binary"
	"runtime"
	"syscall"
	"unsafe"
)

/*
 * Wrapped
 */

func Access(path string, mode uint32) (err error) {
	return Faccessat(AT_FDCWD, path, mode, 0)
}

func Chmod(path string, mode uint32) (err error) {
	return Fchmodat(AT_FDCWD, path, mode, 0)
}

func Chown(path string, uid int, gid int) (err error) {
	return Fchownat(AT_FDCWD, path, uid, gid, 0)
}

func Creat(path string, mode uint32) (fd int, err error) {
	return Open(path, O_CREAT|O_WRONLY|O_TRUNC, mode)
}

//sys	FanotifyInit(flags uint, event_f_flags uint) (fd int, err error)
//sys	fanotifyMark(fd int, flags uint, mask uint64, dirFd int, pathname *byte) (err error)

func FanotifyMark(fd int, flags uint, mask uint64, dirFd int, pathname string) (err error) {
	if pathname == "" {
		return fanotifyMark(fd, flags, mask, dirFd, nil)
	}
	p, err := BytePtrFromString(pathname)
	if err != nil {
		return err
	}
	return fanotifyMark(fd, flags, mask, dirFd, p)
}

//sys	fchmodat(dirfd int, path string, mode uint32) (err error)

func Fchmodat(dirfd int, path string, mode uint32, flags int) (err error) {
	// Linux fchmodat doesn't support the flags parameter. Mimick glibc's behavior
	// and check the flags. Otherwise the mode would be applied to the symlink
	// destination which is not what the user expects.
	if flags&^AT_SYMLINK_NOFOLLOW != 0 {
		return EINVAL
	} else if flags&AT_SYMLINK_NOFOLLOW != 0 {
		return EOPNOTSUPP
	}
	return fchmodat(dirfd, path, mode)
}

//sys	ioctl(fd int, req uint, arg uintptr) (err error)

// ioctl itself should not be exposed directly, but additional get/set
// functions for specific types are permissible.

// IoctlRetInt performs an ioctl operation specified by req on a device
// associated with opened file descriptor fd, and returns a non-negative
// integer that is returned by the ioctl syscall.
func IoctlRetInt(fd int, req uint) (int, error) {
	ret, _, err := Syscall(SYS_IOCTL, uintptr(fd), uintptr(req), 0)
	if err != 0 {
		return 0, err
	}
	return int(ret), nil
}

func IoctlSetRTCTime(fd int, value *RTCTime) error {
	err := ioctl(fd, RTC_SET_TIME, uintptr(unsafe.Pointer(value)))
	runtime.KeepAlive(value)
	return err
}

func IoctlSetRTCWkAlrm(fd int, value *RTCWkAlrm) error {
	err := ioctl(fd, RTC_WKALM_SET, uintptr(unsafe.Pointer(value)))
	runtime.KeepAlive(value)
	return err
}

func IoctlGetUint32(fd int, req uint) (uint32, error) {
	var value uint32
	err := ioctl(fd, req, uintptr(unsafe.Pointer(&value)))
	return value, err
}

func IoctlGetRTCTime(fd int) (*RTCTime, error) {
	var value RTCTime
	err := ioctl(fd, RTC_RD_TIME, uintptr(unsafe.Pointer(&value)))
	return &value, err
}

func IoctlGetRTCWkAlrm(fd int) (*RTCWkAlrm, error) {
	var value RTCWkAlrm
	err := ioctl(fd, RTC_WKALM_RD, uintptr(unsafe.Pointer(&value)))
	return &value, err
}

<<<<<<< HEAD
=======
// IoctlFileClone performs an FICLONERANGE ioctl operation to clone the range of
// data conveyed in value to the file associated with the file descriptor
// destFd. See the ioctl_ficlonerange(2) man page for details.
func IoctlFileCloneRange(destFd int, value *FileCloneRange) error {
	err := ioctl(destFd, FICLONERANGE, uintptr(unsafe.Pointer(value)))
	runtime.KeepAlive(value)
	return err
}

// IoctlFileClone performs an FICLONE ioctl operation to clone the entire file
// associated with the file description srcFd to the file associated with the
// file descriptor destFd. See the ioctl_ficlone(2) man page for details.
func IoctlFileClone(destFd, srcFd int) error {
	return ioctl(destFd, FICLONE, uintptr(srcFd))
}

// IoctlFileClone performs an FIDEDUPERANGE ioctl operation to share the range of
// data conveyed in value with the file associated with the file descriptor
// destFd. See the ioctl_fideduperange(2) man page for details.
func IoctlFileDedupeRange(destFd int, value *FileDedupeRange) error {
	err := ioctl(destFd, FIDEDUPERANGE, uintptr(unsafe.Pointer(value)))
	runtime.KeepAlive(value)
	return err
}

>>>>>>> 71cf6f5f
//sys	Linkat(olddirfd int, oldpath string, newdirfd int, newpath string, flags int) (err error)

func Link(oldpath string, newpath string) (err error) {
	return Linkat(AT_FDCWD, oldpath, AT_FDCWD, newpath, 0)
}

func Mkdir(path string, mode uint32) (err error) {
	return Mkdirat(AT_FDCWD, path, mode)
}

func Mknod(path string, mode uint32, dev int) (err error) {
	return Mknodat(AT_FDCWD, path, mode, dev)
}

func Open(path string, mode int, perm uint32) (fd int, err error) {
	return openat(AT_FDCWD, path, mode|O_LARGEFILE, perm)
}

//sys	openat(dirfd int, path string, flags int, mode uint32) (fd int, err error)

func Openat(dirfd int, path string, flags int, mode uint32) (fd int, err error) {
	return openat(dirfd, path, flags|O_LARGEFILE, mode)
}

//sys	openat2(dirfd int, path string, open_how *OpenHow, size int) (fd int, err error)

func Openat2(dirfd int, path string, how *OpenHow) (fd int, err error) {
	return openat2(dirfd, path, how, SizeofOpenHow)
}

//sys	ppoll(fds *PollFd, nfds int, timeout *Timespec, sigmask *Sigset_t) (n int, err error)

func Ppoll(fds []PollFd, timeout *Timespec, sigmask *Sigset_t) (n int, err error) {
	if len(fds) == 0 {
		return ppoll(nil, 0, timeout, sigmask)
	}
	return ppoll(&fds[0], len(fds), timeout, sigmask)
}

//sys	Readlinkat(dirfd int, path string, buf []byte) (n int, err error)

func Readlink(path string, buf []byte) (n int, err error) {
	return Readlinkat(AT_FDCWD, path, buf)
}

func Rename(oldpath string, newpath string) (err error) {
	return Renameat(AT_FDCWD, oldpath, AT_FDCWD, newpath)
}

func Rmdir(path string) error {
	return Unlinkat(AT_FDCWD, path, AT_REMOVEDIR)
}

//sys	Symlinkat(oldpath string, newdirfd int, newpath string) (err error)

func Symlink(oldpath string, newpath string) (err error) {
	return Symlinkat(oldpath, AT_FDCWD, newpath)
}

func Unlink(path string) error {
	return Unlinkat(AT_FDCWD, path, 0)
}

//sys	Unlinkat(dirfd int, path string, flags int) (err error)

func Utimes(path string, tv []Timeval) error {
	if tv == nil {
		err := utimensat(AT_FDCWD, path, nil, 0)
		if err != ENOSYS {
			return err
		}
		return utimes(path, nil)
	}
	if len(tv) != 2 {
		return EINVAL
	}
	var ts [2]Timespec
	ts[0] = NsecToTimespec(TimevalToNsec(tv[0]))
	ts[1] = NsecToTimespec(TimevalToNsec(tv[1]))
	err := utimensat(AT_FDCWD, path, (*[2]Timespec)(unsafe.Pointer(&ts[0])), 0)
	if err != ENOSYS {
		return err
	}
	return utimes(path, (*[2]Timeval)(unsafe.Pointer(&tv[0])))
}

//sys	utimensat(dirfd int, path string, times *[2]Timespec, flags int) (err error)

func UtimesNano(path string, ts []Timespec) error {
	if ts == nil {
		err := utimensat(AT_FDCWD, path, nil, 0)
		if err != ENOSYS {
			return err
		}
		return utimes(path, nil)
	}
	if len(ts) != 2 {
		return EINVAL
	}
	err := utimensat(AT_FDCWD, path, (*[2]Timespec)(unsafe.Pointer(&ts[0])), 0)
	if err != ENOSYS {
		return err
	}
	// If the utimensat syscall isn't available (utimensat was added to Linux
	// in 2.6.22, Released, 8 July 2007) then fall back to utimes
	var tv [2]Timeval
	for i := 0; i < 2; i++ {
		tv[i] = NsecToTimeval(TimespecToNsec(ts[i]))
	}
	return utimes(path, (*[2]Timeval)(unsafe.Pointer(&tv[0])))
}

func UtimesNanoAt(dirfd int, path string, ts []Timespec, flags int) error {
	if ts == nil {
		return utimensat(dirfd, path, nil, flags)
	}
	if len(ts) != 2 {
		return EINVAL
	}
	return utimensat(dirfd, path, (*[2]Timespec)(unsafe.Pointer(&ts[0])), flags)
}

func Futimesat(dirfd int, path string, tv []Timeval) error {
	if tv == nil {
		return futimesat(dirfd, path, nil)
	}
	if len(tv) != 2 {
		return EINVAL
	}
	return futimesat(dirfd, path, (*[2]Timeval)(unsafe.Pointer(&tv[0])))
}

func Futimes(fd int, tv []Timeval) (err error) {
	// Believe it or not, this is the best we can do on Linux
	// (and is what glibc does).
	return Utimes("/proc/self/fd/"+itoa(fd), tv)
}

const ImplementsGetwd = true

//sys	Getcwd(buf []byte) (n int, err error)

func Getwd() (wd string, err error) {
	var buf [PathMax]byte
	n, err := Getcwd(buf[0:])
	if err != nil {
		return "", err
	}
	// Getcwd returns the number of bytes written to buf, including the NUL.
	if n < 1 || n > len(buf) || buf[n-1] != 0 {
		return "", EINVAL
	}
	return string(buf[0 : n-1]), nil
}

func Getgroups() (gids []int, err error) {
	n, err := getgroups(0, nil)
	if err != nil {
		return nil, err
	}
	if n == 0 {
		return nil, nil
	}

	// Sanity check group count. Max is 1<<16 on Linux.
	if n < 0 || n > 1<<20 {
		return nil, EINVAL
	}

	a := make([]_Gid_t, n)
	n, err = getgroups(n, &a[0])
	if err != nil {
		return nil, err
	}
	gids = make([]int, n)
	for i, v := range a[0:n] {
		gids[i] = int(v)
	}
	return
}

func Setgroups(gids []int) (err error) {
	if len(gids) == 0 {
		return setgroups(0, nil)
	}

	a := make([]_Gid_t, len(gids))
	for i, v := range gids {
		a[i] = _Gid_t(v)
	}
	return setgroups(len(a), &a[0])
}

type WaitStatus uint32

// Wait status is 7 bits at bottom, either 0 (exited),
// 0x7F (stopped), or a signal number that caused an exit.
// The 0x80 bit is whether there was a core dump.
// An extra number (exit code, signal causing a stop)
// is in the high bits. At least that's the idea.
// There are various irregularities. For example, the
// "continued" status is 0xFFFF, distinguishing itself
// from stopped via the core dump bit.

const (
	mask    = 0x7F
	core    = 0x80
	exited  = 0x00
	stopped = 0x7F
	shift   = 8
)

func (w WaitStatus) Exited() bool { return w&mask == exited }

func (w WaitStatus) Signaled() bool { return w&mask != stopped && w&mask != exited }

func (w WaitStatus) Stopped() bool { return w&0xFF == stopped }

func (w WaitStatus) Continued() bool { return w == 0xFFFF }

func (w WaitStatus) CoreDump() bool { return w.Signaled() && w&core != 0 }

func (w WaitStatus) ExitStatus() int {
	if !w.Exited() {
		return -1
	}
	return int(w>>shift) & 0xFF
}

func (w WaitStatus) Signal() syscall.Signal {
	if !w.Signaled() {
		return -1
	}
	return syscall.Signal(w & mask)
}

func (w WaitStatus) StopSignal() syscall.Signal {
	if !w.Stopped() {
		return -1
	}
	return syscall.Signal(w>>shift) & 0xFF
}

func (w WaitStatus) TrapCause() int {
	if w.StopSignal() != SIGTRAP {
		return -1
	}
	return int(w>>shift) >> 8
}

//sys	wait4(pid int, wstatus *_C_int, options int, rusage *Rusage) (wpid int, err error)

func Wait4(pid int, wstatus *WaitStatus, options int, rusage *Rusage) (wpid int, err error) {
	var status _C_int
	wpid, err = wait4(pid, &status, options, rusage)
	if wstatus != nil {
		*wstatus = WaitStatus(status)
	}
	return
}

func Mkfifo(path string, mode uint32) error {
	return Mknod(path, mode|S_IFIFO, 0)
}

func Mkfifoat(dirfd int, path string, mode uint32) error {
	return Mknodat(dirfd, path, mode|S_IFIFO, 0)
}

func (sa *SockaddrInet4) sockaddr() (unsafe.Pointer, _Socklen, error) {
	if sa.Port < 0 || sa.Port > 0xFFFF {
		return nil, 0, EINVAL
	}
	sa.raw.Family = AF_INET
	p := (*[2]byte)(unsafe.Pointer(&sa.raw.Port))
	p[0] = byte(sa.Port >> 8)
	p[1] = byte(sa.Port)
	for i := 0; i < len(sa.Addr); i++ {
		sa.raw.Addr[i] = sa.Addr[i]
	}
	return unsafe.Pointer(&sa.raw), SizeofSockaddrInet4, nil
}

func (sa *SockaddrInet6) sockaddr() (unsafe.Pointer, _Socklen, error) {
	if sa.Port < 0 || sa.Port > 0xFFFF {
		return nil, 0, EINVAL
	}
	sa.raw.Family = AF_INET6
	p := (*[2]byte)(unsafe.Pointer(&sa.raw.Port))
	p[0] = byte(sa.Port >> 8)
	p[1] = byte(sa.Port)
	sa.raw.Scope_id = sa.ZoneId
	for i := 0; i < len(sa.Addr); i++ {
		sa.raw.Addr[i] = sa.Addr[i]
	}
	return unsafe.Pointer(&sa.raw), SizeofSockaddrInet6, nil
}

func (sa *SockaddrUnix) sockaddr() (unsafe.Pointer, _Socklen, error) {
	name := sa.Name
	n := len(name)
	if n >= len(sa.raw.Path) {
		return nil, 0, EINVAL
	}
	sa.raw.Family = AF_UNIX
	for i := 0; i < n; i++ {
		sa.raw.Path[i] = int8(name[i])
	}
	// length is family (uint16), name, NUL.
	sl := _Socklen(2)
	if n > 0 {
		sl += _Socklen(n) + 1
	}
	if sa.raw.Path[0] == '@' {
		sa.raw.Path[0] = 0
		// Don't count trailing NUL for abstract address.
		sl--
	}

	return unsafe.Pointer(&sa.raw), sl, nil
}

// SockaddrLinklayer implements the Sockaddr interface for AF_PACKET type sockets.
type SockaddrLinklayer struct {
	Protocol uint16
	Ifindex  int
	Hatype   uint16
	Pkttype  uint8
	Halen    uint8
	Addr     [8]byte
	raw      RawSockaddrLinklayer
}

func (sa *SockaddrLinklayer) sockaddr() (unsafe.Pointer, _Socklen, error) {
	if sa.Ifindex < 0 || sa.Ifindex > 0x7fffffff {
		return nil, 0, EINVAL
	}
	sa.raw.Family = AF_PACKET
	sa.raw.Protocol = sa.Protocol
	sa.raw.Ifindex = int32(sa.Ifindex)
	sa.raw.Hatype = sa.Hatype
	sa.raw.Pkttype = sa.Pkttype
	sa.raw.Halen = sa.Halen
	for i := 0; i < len(sa.Addr); i++ {
		sa.raw.Addr[i] = sa.Addr[i]
	}
	return unsafe.Pointer(&sa.raw), SizeofSockaddrLinklayer, nil
}

// SockaddrNetlink implements the Sockaddr interface for AF_NETLINK type sockets.
type SockaddrNetlink struct {
	Family uint16
	Pad    uint16
	Pid    uint32
	Groups uint32
	raw    RawSockaddrNetlink
}

func (sa *SockaddrNetlink) sockaddr() (unsafe.Pointer, _Socklen, error) {
	sa.raw.Family = AF_NETLINK
	sa.raw.Pad = sa.Pad
	sa.raw.Pid = sa.Pid
	sa.raw.Groups = sa.Groups
	return unsafe.Pointer(&sa.raw), SizeofSockaddrNetlink, nil
}

// SockaddrHCI implements the Sockaddr interface for AF_BLUETOOTH type sockets
// using the HCI protocol.
type SockaddrHCI struct {
	Dev     uint16
	Channel uint16
	raw     RawSockaddrHCI
}

func (sa *SockaddrHCI) sockaddr() (unsafe.Pointer, _Socklen, error) {
	sa.raw.Family = AF_BLUETOOTH
	sa.raw.Dev = sa.Dev
	sa.raw.Channel = sa.Channel
	return unsafe.Pointer(&sa.raw), SizeofSockaddrHCI, nil
}

// SockaddrL2 implements the Sockaddr interface for AF_BLUETOOTH type sockets
// using the L2CAP protocol.
type SockaddrL2 struct {
	PSM      uint16
	CID      uint16
	Addr     [6]uint8
	AddrType uint8
	raw      RawSockaddrL2
}

func (sa *SockaddrL2) sockaddr() (unsafe.Pointer, _Socklen, error) {
	sa.raw.Family = AF_BLUETOOTH
	psm := (*[2]byte)(unsafe.Pointer(&sa.raw.Psm))
	psm[0] = byte(sa.PSM)
	psm[1] = byte(sa.PSM >> 8)
	for i := 0; i < len(sa.Addr); i++ {
		sa.raw.Bdaddr[i] = sa.Addr[len(sa.Addr)-1-i]
	}
	cid := (*[2]byte)(unsafe.Pointer(&sa.raw.Cid))
	cid[0] = byte(sa.CID)
	cid[1] = byte(sa.CID >> 8)
	sa.raw.Bdaddr_type = sa.AddrType
	return unsafe.Pointer(&sa.raw), SizeofSockaddrL2, nil
}

// SockaddrRFCOMM implements the Sockaddr interface for AF_BLUETOOTH type sockets
// using the RFCOMM protocol.
//
// Server example:
//
//      fd, _ := Socket(AF_BLUETOOTH, SOCK_STREAM, BTPROTO_RFCOMM)
//      _ = unix.Bind(fd, &unix.SockaddrRFCOMM{
//      	Channel: 1,
//      	Addr:    [6]uint8{0, 0, 0, 0, 0, 0}, // BDADDR_ANY or 00:00:00:00:00:00
//      })
//      _ = Listen(fd, 1)
//      nfd, sa, _ := Accept(fd)
//      fmt.Printf("conn addr=%v fd=%d", sa.(*unix.SockaddrRFCOMM).Addr, nfd)
//      Read(nfd, buf)
//
// Client example:
//
//      fd, _ := Socket(AF_BLUETOOTH, SOCK_STREAM, BTPROTO_RFCOMM)
//      _ = Connect(fd, &SockaddrRFCOMM{
//      	Channel: 1,
//      	Addr:    [6]byte{0x11, 0x22, 0x33, 0xaa, 0xbb, 0xcc}, // CC:BB:AA:33:22:11
//      })
//      Write(fd, []byte(`hello`))
type SockaddrRFCOMM struct {
	// Addr represents a bluetooth address, byte ordering is little-endian.
	Addr [6]uint8

	// Channel is a designated bluetooth channel, only 1-30 are available for use.
	// Since Linux 2.6.7 and further zero value is the first available channel.
	Channel uint8

	raw RawSockaddrRFCOMM
}

func (sa *SockaddrRFCOMM) sockaddr() (unsafe.Pointer, _Socklen, error) {
	sa.raw.Family = AF_BLUETOOTH
	sa.raw.Channel = sa.Channel
	sa.raw.Bdaddr = sa.Addr
	return unsafe.Pointer(&sa.raw), SizeofSockaddrRFCOMM, nil
}

// SockaddrCAN implements the Sockaddr interface for AF_CAN type sockets.
// The RxID and TxID fields are used for transport protocol addressing in
// (CAN_TP16, CAN_TP20, CAN_MCNET, and CAN_ISOTP), they can be left with
// zero values for CAN_RAW and CAN_BCM sockets as they have no meaning.
//
// The SockaddrCAN struct must be bound to the socket file descriptor
// using Bind before the CAN socket can be used.
//
//      // Read one raw CAN frame
//      fd, _ := Socket(AF_CAN, SOCK_RAW, CAN_RAW)
//      addr := &SockaddrCAN{Ifindex: index}
//      Bind(fd, addr)
//      frame := make([]byte, 16)
//      Read(fd, frame)
//
// The full SocketCAN documentation can be found in the linux kernel
// archives at: https://www.kernel.org/doc/Documentation/networking/can.txt
type SockaddrCAN struct {
	Ifindex int
	RxID    uint32
	TxID    uint32
	raw     RawSockaddrCAN
}

func (sa *SockaddrCAN) sockaddr() (unsafe.Pointer, _Socklen, error) {
	if sa.Ifindex < 0 || sa.Ifindex > 0x7fffffff {
		return nil, 0, EINVAL
	}
	sa.raw.Family = AF_CAN
	sa.raw.Ifindex = int32(sa.Ifindex)
	rx := (*[4]byte)(unsafe.Pointer(&sa.RxID))
	for i := 0; i < 4; i++ {
		sa.raw.Addr[i] = rx[i]
	}
	tx := (*[4]byte)(unsafe.Pointer(&sa.TxID))
	for i := 0; i < 4; i++ {
		sa.raw.Addr[i+4] = tx[i]
	}
	return unsafe.Pointer(&sa.raw), SizeofSockaddrCAN, nil
}

// SockaddrALG implements the Sockaddr interface for AF_ALG type sockets.
// SockaddrALG enables userspace access to the Linux kernel's cryptography
// subsystem. The Type and Name fields specify which type of hash or cipher
// should be used with a given socket.
//
// To create a file descriptor that provides access to a hash or cipher, both
// Bind and Accept must be used. Once the setup process is complete, input
// data can be written to the socket, processed by the kernel, and then read
// back as hash output or ciphertext.
//
// Here is an example of using an AF_ALG socket with SHA1 hashing.
// The initial socket setup process is as follows:
//
//      // Open a socket to perform SHA1 hashing.
//      fd, _ := unix.Socket(unix.AF_ALG, unix.SOCK_SEQPACKET, 0)
//      addr := &unix.SockaddrALG{Type: "hash", Name: "sha1"}
//      unix.Bind(fd, addr)
//      // Note: unix.Accept does not work at this time; must invoke accept()
//      // manually using unix.Syscall.
//      hashfd, _, _ := unix.Syscall(unix.SYS_ACCEPT, uintptr(fd), 0, 0)
//
// Once a file descriptor has been returned from Accept, it may be used to
// perform SHA1 hashing. The descriptor is not safe for concurrent use, but
// may be re-used repeatedly with subsequent Write and Read operations.
//
// When hashing a small byte slice or string, a single Write and Read may
// be used:
//
//      // Assume hashfd is already configured using the setup process.
//      hash := os.NewFile(hashfd, "sha1")
//      // Hash an input string and read the results. Each Write discards
//      // previous hash state. Read always reads the current state.
//      b := make([]byte, 20)
//      for i := 0; i < 2; i++ {
//          io.WriteString(hash, "Hello, world.")
//          hash.Read(b)
//          fmt.Println(hex.EncodeToString(b))
//      }
//      // Output:
//      // 2ae01472317d1935a84797ec1983ae243fc6aa28
//      // 2ae01472317d1935a84797ec1983ae243fc6aa28
//
// For hashing larger byte slices, or byte streams such as those read from
// a file or socket, use Sendto with MSG_MORE to instruct the kernel to update
// the hash digest instead of creating a new one for a given chunk and finalizing it.
//
//      // Assume hashfd and addr are already configured using the setup process.
//      hash := os.NewFile(hashfd, "sha1")
//      // Hash the contents of a file.
//      f, _ := os.Open("/tmp/linux-4.10-rc7.tar.xz")
//      b := make([]byte, 4096)
//      for {
//          n, err := f.Read(b)
//          if err == io.EOF {
//              break
//          }
//          unix.Sendto(hashfd, b[:n], unix.MSG_MORE, addr)
//      }
//      hash.Read(b)
//      fmt.Println(hex.EncodeToString(b))
//      // Output: 85cdcad0c06eef66f805ecce353bec9accbeecc5
//
// For more information, see: http://www.chronox.de/crypto-API/crypto/userspace-if.html.
type SockaddrALG struct {
	Type    string
	Name    string
	Feature uint32
	Mask    uint32
	raw     RawSockaddrALG
}

func (sa *SockaddrALG) sockaddr() (unsafe.Pointer, _Socklen, error) {
	// Leave room for NUL byte terminator.
	if len(sa.Type) > 13 {
		return nil, 0, EINVAL
	}
	if len(sa.Name) > 63 {
		return nil, 0, EINVAL
	}

	sa.raw.Family = AF_ALG
	sa.raw.Feat = sa.Feature
	sa.raw.Mask = sa.Mask

	typ, err := ByteSliceFromString(sa.Type)
	if err != nil {
		return nil, 0, err
	}
	name, err := ByteSliceFromString(sa.Name)
	if err != nil {
		return nil, 0, err
	}

	copy(sa.raw.Type[:], typ)
	copy(sa.raw.Name[:], name)

	return unsafe.Pointer(&sa.raw), SizeofSockaddrALG, nil
}

// SockaddrVM implements the Sockaddr interface for AF_VSOCK type sockets.
// SockaddrVM provides access to Linux VM sockets: a mechanism that enables
// bidirectional communication between a hypervisor and its guest virtual
// machines.
type SockaddrVM struct {
	// CID and Port specify a context ID and port address for a VM socket.
	// Guests have a unique CID, and hosts may have a well-known CID of:
	//  - VMADDR_CID_HYPERVISOR: refers to the hypervisor process.
	//  - VMADDR_CID_HOST: refers to other processes on the host.
	CID  uint32
	Port uint32
	raw  RawSockaddrVM
}

func (sa *SockaddrVM) sockaddr() (unsafe.Pointer, _Socklen, error) {
	sa.raw.Family = AF_VSOCK
	sa.raw.Port = sa.Port
	sa.raw.Cid = sa.CID

	return unsafe.Pointer(&sa.raw), SizeofSockaddrVM, nil
}

type SockaddrXDP struct {
	Flags        uint16
	Ifindex      uint32
	QueueID      uint32
	SharedUmemFD uint32
	raw          RawSockaddrXDP
}

func (sa *SockaddrXDP) sockaddr() (unsafe.Pointer, _Socklen, error) {
	sa.raw.Family = AF_XDP
	sa.raw.Flags = sa.Flags
	sa.raw.Ifindex = sa.Ifindex
	sa.raw.Queue_id = sa.QueueID
	sa.raw.Shared_umem_fd = sa.SharedUmemFD

	return unsafe.Pointer(&sa.raw), SizeofSockaddrXDP, nil
}

// This constant mirrors the #define of PX_PROTO_OE in
// linux/if_pppox.h. We're defining this by hand here instead of
// autogenerating through mkerrors.sh because including
// linux/if_pppox.h causes some declaration conflicts with other
// includes (linux/if_pppox.h includes linux/in.h, which conflicts
// with netinet/in.h). Given that we only need a single zero constant
// out of that file, it's cleaner to just define it by hand here.
const px_proto_oe = 0

type SockaddrPPPoE struct {
	SID    uint16
	Remote []byte
	Dev    string
	raw    RawSockaddrPPPoX
}

func (sa *SockaddrPPPoE) sockaddr() (unsafe.Pointer, _Socklen, error) {
	if len(sa.Remote) != 6 {
		return nil, 0, EINVAL
	}
	if len(sa.Dev) > IFNAMSIZ-1 {
		return nil, 0, EINVAL
	}

	*(*uint16)(unsafe.Pointer(&sa.raw[0])) = AF_PPPOX
	// This next field is in host-endian byte order. We can't use the
	// same unsafe pointer cast as above, because this value is not
	// 32-bit aligned and some architectures don't allow unaligned
	// access.
	//
	// However, the value of px_proto_oe is 0, so we can use
	// encoding/binary helpers to write the bytes without worrying
	// about the ordering.
	binary.BigEndian.PutUint32(sa.raw[2:6], px_proto_oe)
	// This field is deliberately big-endian, unlike the previous
	// one. The kernel expects SID to be in network byte order.
	binary.BigEndian.PutUint16(sa.raw[6:8], sa.SID)
	copy(sa.raw[8:14], sa.Remote)
	for i := 14; i < 14+IFNAMSIZ; i++ {
		sa.raw[i] = 0
	}
	copy(sa.raw[14:], sa.Dev)
	return unsafe.Pointer(&sa.raw), SizeofSockaddrPPPoX, nil
}

// SockaddrTIPC implements the Sockaddr interface for AF_TIPC type sockets.
// For more information on TIPC, see: http://tipc.sourceforge.net/.
type SockaddrTIPC struct {
	// Scope is the publication scopes when binding service/service range.
	// Should be set to TIPC_CLUSTER_SCOPE or TIPC_NODE_SCOPE.
	Scope int

	// Addr is the type of address used to manipulate a socket. Addr must be
	// one of:
	//  - *TIPCSocketAddr: "id" variant in the C addr union
	//  - *TIPCServiceRange: "nameseq" variant in the C addr union
	//  - *TIPCServiceName: "name" variant in the C addr union
	//
	// If nil, EINVAL will be returned when the structure is used.
	Addr TIPCAddr

	raw RawSockaddrTIPC
}

// TIPCAddr is implemented by types that can be used as an address for
// SockaddrTIPC. It is only implemented by *TIPCSocketAddr, *TIPCServiceRange,
// and *TIPCServiceName.
type TIPCAddr interface {
	tipcAddrtype() uint8
	tipcAddr() [12]byte
}

func (sa *TIPCSocketAddr) tipcAddr() [12]byte {
	var out [12]byte
	copy(out[:], (*(*[unsafe.Sizeof(TIPCSocketAddr{})]byte)(unsafe.Pointer(sa)))[:])
	return out
}

func (sa *TIPCSocketAddr) tipcAddrtype() uint8 { return TIPC_SOCKET_ADDR }

func (sa *TIPCServiceRange) tipcAddr() [12]byte {
	var out [12]byte
	copy(out[:], (*(*[unsafe.Sizeof(TIPCServiceRange{})]byte)(unsafe.Pointer(sa)))[:])
	return out
}

func (sa *TIPCServiceRange) tipcAddrtype() uint8 { return TIPC_SERVICE_RANGE }

func (sa *TIPCServiceName) tipcAddr() [12]byte {
	var out [12]byte
	copy(out[:], (*(*[unsafe.Sizeof(TIPCServiceName{})]byte)(unsafe.Pointer(sa)))[:])
	return out
}

func (sa *TIPCServiceName) tipcAddrtype() uint8 { return TIPC_SERVICE_ADDR }

func (sa *SockaddrTIPC) sockaddr() (unsafe.Pointer, _Socklen, error) {
	if sa.Addr == nil {
		return nil, 0, EINVAL
	}

	sa.raw.Family = AF_TIPC
	sa.raw.Scope = int8(sa.Scope)
	sa.raw.Addrtype = sa.Addr.tipcAddrtype()
	sa.raw.Addr = sa.Addr.tipcAddr()

	return unsafe.Pointer(&sa.raw), SizeofSockaddrTIPC, nil
}

// SockaddrL2TPIP implements the Sockaddr interface for IPPROTO_L2TP/AF_INET sockets.
type SockaddrL2TPIP struct {
	Addr   [4]byte
	ConnId uint32
	raw    RawSockaddrL2TPIP
}

func (sa *SockaddrL2TPIP) sockaddr() (unsafe.Pointer, _Socklen, error) {
	sa.raw.Family = AF_INET
	sa.raw.Conn_id = sa.ConnId
	for i := 0; i < len(sa.Addr); i++ {
		sa.raw.Addr[i] = sa.Addr[i]
	}
	return unsafe.Pointer(&sa.raw), SizeofSockaddrL2TPIP, nil
}

// SockaddrL2TPIP6 implements the Sockaddr interface for IPPROTO_L2TP/AF_INET6 sockets.
type SockaddrL2TPIP6 struct {
	Addr   [16]byte
	ZoneId uint32
	ConnId uint32
	raw    RawSockaddrL2TPIP6
}

func (sa *SockaddrL2TPIP6) sockaddr() (unsafe.Pointer, _Socklen, error) {
	sa.raw.Family = AF_INET6
	sa.raw.Conn_id = sa.ConnId
	sa.raw.Scope_id = sa.ZoneId
	for i := 0; i < len(sa.Addr); i++ {
		sa.raw.Addr[i] = sa.Addr[i]
	}
	return unsafe.Pointer(&sa.raw), SizeofSockaddrL2TPIP6, nil
}

// SockaddrIUCV implements the Sockaddr interface for AF_IUCV sockets.
type SockaddrIUCV struct {
	UserID string
	Name   string
	raw    RawSockaddrIUCV
}

func (sa *SockaddrIUCV) sockaddr() (unsafe.Pointer, _Socklen, error) {
	sa.raw.Family = AF_IUCV
	// These are EBCDIC encoded by the kernel, but we still need to pad them
	// with blanks. Initializing with blanks allows the caller to feed in either
	// a padded or an unpadded string.
	for i := 0; i < 8; i++ {
		sa.raw.Nodeid[i] = ' '
		sa.raw.User_id[i] = ' '
		sa.raw.Name[i] = ' '
	}
	if len(sa.UserID) > 8 || len(sa.Name) > 8 {
		return nil, 0, EINVAL
	}
	for i, b := range []byte(sa.UserID[:]) {
		sa.raw.User_id[i] = int8(b)
	}
	for i, b := range []byte(sa.Name[:]) {
		sa.raw.Name[i] = int8(b)
	}
	return unsafe.Pointer(&sa.raw), SizeofSockaddrIUCV, nil
}

func anyToSockaddr(fd int, rsa *RawSockaddrAny) (Sockaddr, error) {
	switch rsa.Addr.Family {
	case AF_NETLINK:
		pp := (*RawSockaddrNetlink)(unsafe.Pointer(rsa))
		sa := new(SockaddrNetlink)
		sa.Family = pp.Family
		sa.Pad = pp.Pad
		sa.Pid = pp.Pid
		sa.Groups = pp.Groups
		return sa, nil

	case AF_PACKET:
		pp := (*RawSockaddrLinklayer)(unsafe.Pointer(rsa))
		sa := new(SockaddrLinklayer)
		sa.Protocol = pp.Protocol
		sa.Ifindex = int(pp.Ifindex)
		sa.Hatype = pp.Hatype
		sa.Pkttype = pp.Pkttype
		sa.Halen = pp.Halen
		for i := 0; i < len(sa.Addr); i++ {
			sa.Addr[i] = pp.Addr[i]
		}
		return sa, nil

	case AF_UNIX:
		pp := (*RawSockaddrUnix)(unsafe.Pointer(rsa))
		sa := new(SockaddrUnix)
		if pp.Path[0] == 0 {
			// "Abstract" Unix domain socket.
			// Rewrite leading NUL as @ for textual display.
			// (This is the standard convention.)
			// Not friendly to overwrite in place,
			// but the callers below don't care.
			pp.Path[0] = '@'
		}

		// Assume path ends at NUL.
		// This is not technically the Linux semantics for
		// abstract Unix domain sockets--they are supposed
		// to be uninterpreted fixed-size binary blobs--but
		// everyone uses this convention.
		n := 0
		for n < len(pp.Path) && pp.Path[n] != 0 {
			n++
		}
		bytes := (*[len(pp.Path)]byte)(unsafe.Pointer(&pp.Path[0]))[0:n]
		sa.Name = string(bytes)
		return sa, nil

	case AF_INET:
		proto, err := GetsockoptInt(fd, SOL_SOCKET, SO_PROTOCOL)
		if err != nil {
			return nil, err
		}

		switch proto {
		case IPPROTO_L2TP:
			pp := (*RawSockaddrL2TPIP)(unsafe.Pointer(rsa))
			sa := new(SockaddrL2TPIP)
			sa.ConnId = pp.Conn_id
			for i := 0; i < len(sa.Addr); i++ {
				sa.Addr[i] = pp.Addr[i]
			}
			return sa, nil
		default:
			pp := (*RawSockaddrInet4)(unsafe.Pointer(rsa))
			sa := new(SockaddrInet4)
			p := (*[2]byte)(unsafe.Pointer(&pp.Port))
			sa.Port = int(p[0])<<8 + int(p[1])
			for i := 0; i < len(sa.Addr); i++ {
				sa.Addr[i] = pp.Addr[i]
			}
			return sa, nil
		}

	case AF_INET6:
		proto, err := GetsockoptInt(fd, SOL_SOCKET, SO_PROTOCOL)
		if err != nil {
			return nil, err
		}

		switch proto {
		case IPPROTO_L2TP:
			pp := (*RawSockaddrL2TPIP6)(unsafe.Pointer(rsa))
			sa := new(SockaddrL2TPIP6)
			sa.ConnId = pp.Conn_id
			sa.ZoneId = pp.Scope_id
			for i := 0; i < len(sa.Addr); i++ {
				sa.Addr[i] = pp.Addr[i]
			}
			return sa, nil
		default:
			pp := (*RawSockaddrInet6)(unsafe.Pointer(rsa))
			sa := new(SockaddrInet6)
			p := (*[2]byte)(unsafe.Pointer(&pp.Port))
			sa.Port = int(p[0])<<8 + int(p[1])
			sa.ZoneId = pp.Scope_id
			for i := 0; i < len(sa.Addr); i++ {
				sa.Addr[i] = pp.Addr[i]
			}
			return sa, nil
		}

	case AF_VSOCK:
		pp := (*RawSockaddrVM)(unsafe.Pointer(rsa))
		sa := &SockaddrVM{
			CID:  pp.Cid,
			Port: pp.Port,
		}
		return sa, nil
	case AF_BLUETOOTH:
		proto, err := GetsockoptInt(fd, SOL_SOCKET, SO_PROTOCOL)
		if err != nil {
			return nil, err
		}
		// only BTPROTO_L2CAP and BTPROTO_RFCOMM can accept connections
		switch proto {
		case BTPROTO_L2CAP:
			pp := (*RawSockaddrL2)(unsafe.Pointer(rsa))
			sa := &SockaddrL2{
				PSM:      pp.Psm,
				CID:      pp.Cid,
				Addr:     pp.Bdaddr,
				AddrType: pp.Bdaddr_type,
			}
			return sa, nil
		case BTPROTO_RFCOMM:
			pp := (*RawSockaddrRFCOMM)(unsafe.Pointer(rsa))
			sa := &SockaddrRFCOMM{
				Channel: pp.Channel,
				Addr:    pp.Bdaddr,
			}
			return sa, nil
		}
	case AF_XDP:
		pp := (*RawSockaddrXDP)(unsafe.Pointer(rsa))
		sa := &SockaddrXDP{
			Flags:        pp.Flags,
			Ifindex:      pp.Ifindex,
			QueueID:      pp.Queue_id,
			SharedUmemFD: pp.Shared_umem_fd,
		}
		return sa, nil
	case AF_PPPOX:
		pp := (*RawSockaddrPPPoX)(unsafe.Pointer(rsa))
		if binary.BigEndian.Uint32(pp[2:6]) != px_proto_oe {
			return nil, EINVAL
		}
		sa := &SockaddrPPPoE{
			SID:    binary.BigEndian.Uint16(pp[6:8]),
			Remote: pp[8:14],
		}
		for i := 14; i < 14+IFNAMSIZ; i++ {
			if pp[i] == 0 {
				sa.Dev = string(pp[14:i])
				break
			}
		}
		return sa, nil
	case AF_TIPC:
		pp := (*RawSockaddrTIPC)(unsafe.Pointer(rsa))

		sa := &SockaddrTIPC{
			Scope: int(pp.Scope),
		}

		// Determine which union variant is present in pp.Addr by checking
		// pp.Addrtype.
		switch pp.Addrtype {
		case TIPC_SERVICE_RANGE:
			sa.Addr = (*TIPCServiceRange)(unsafe.Pointer(&pp.Addr))
		case TIPC_SERVICE_ADDR:
			sa.Addr = (*TIPCServiceName)(unsafe.Pointer(&pp.Addr))
		case TIPC_SOCKET_ADDR:
			sa.Addr = (*TIPCSocketAddr)(unsafe.Pointer(&pp.Addr))
		default:
			return nil, EINVAL
		}

		return sa, nil
	case AF_IUCV:
		pp := (*RawSockaddrIUCV)(unsafe.Pointer(rsa))

		var user [8]byte
		var name [8]byte

		for i := 0; i < 8; i++ {
			user[i] = byte(pp.User_id[i])
			name[i] = byte(pp.Name[i])
		}

		sa := &SockaddrIUCV{
			UserID: string(user[:]),
			Name:   string(name[:]),
		}
		return sa, nil

	case AF_CAN:
		pp := (*RawSockaddrCAN)(unsafe.Pointer(rsa))
		sa := &SockaddrCAN{
			Ifindex: int(pp.Ifindex),
		}
		rx := (*[4]byte)(unsafe.Pointer(&sa.RxID))
		for i := 0; i < 4; i++ {
			rx[i] = pp.Addr[i]
		}
		tx := (*[4]byte)(unsafe.Pointer(&sa.TxID))
		for i := 0; i < 4; i++ {
			tx[i] = pp.Addr[i+4]
		}
		return sa, nil

	}
	return nil, EAFNOSUPPORT
}

func Accept(fd int) (nfd int, sa Sockaddr, err error) {
	var rsa RawSockaddrAny
	var len _Socklen = SizeofSockaddrAny
	nfd, err = accept(fd, &rsa, &len)
	if err != nil {
		return
	}
	sa, err = anyToSockaddr(fd, &rsa)
	if err != nil {
		Close(nfd)
		nfd = 0
	}
	return
}

func Accept4(fd int, flags int) (nfd int, sa Sockaddr, err error) {
	var rsa RawSockaddrAny
	var len _Socklen = SizeofSockaddrAny
	nfd, err = accept4(fd, &rsa, &len, flags)
	if err != nil {
		return
	}
	if len > SizeofSockaddrAny {
		panic("RawSockaddrAny too small")
	}
	sa, err = anyToSockaddr(fd, &rsa)
	if err != nil {
		Close(nfd)
		nfd = 0
	}
	return
}

func Getsockname(fd int) (sa Sockaddr, err error) {
	var rsa RawSockaddrAny
	var len _Socklen = SizeofSockaddrAny
	if err = getsockname(fd, &rsa, &len); err != nil {
		return
	}
	return anyToSockaddr(fd, &rsa)
}

func GetsockoptIPMreqn(fd, level, opt int) (*IPMreqn, error) {
	var value IPMreqn
	vallen := _Socklen(SizeofIPMreqn)
	err := getsockopt(fd, level, opt, unsafe.Pointer(&value), &vallen)
	return &value, err
}

func GetsockoptUcred(fd, level, opt int) (*Ucred, error) {
	var value Ucred
	vallen := _Socklen(SizeofUcred)
	err := getsockopt(fd, level, opt, unsafe.Pointer(&value), &vallen)
	return &value, err
}

func GetsockoptTCPInfo(fd, level, opt int) (*TCPInfo, error) {
	var value TCPInfo
	vallen := _Socklen(SizeofTCPInfo)
	err := getsockopt(fd, level, opt, unsafe.Pointer(&value), &vallen)
	return &value, err
}

// GetsockoptString returns the string value of the socket option opt for the
// socket associated with fd at the given socket level.
func GetsockoptString(fd, level, opt int) (string, error) {
	buf := make([]byte, 256)
	vallen := _Socklen(len(buf))
	err := getsockopt(fd, level, opt, unsafe.Pointer(&buf[0]), &vallen)
	if err != nil {
		if err == ERANGE {
			buf = make([]byte, vallen)
			err = getsockopt(fd, level, opt, unsafe.Pointer(&buf[0]), &vallen)
		}
		if err != nil {
			return "", err
		}
	}
	return string(buf[:vallen-1]), nil
}

func GetsockoptTpacketStats(fd, level, opt int) (*TpacketStats, error) {
	var value TpacketStats
	vallen := _Socklen(SizeofTpacketStats)
	err := getsockopt(fd, level, opt, unsafe.Pointer(&value), &vallen)
	return &value, err
}

func GetsockoptTpacketStatsV3(fd, level, opt int) (*TpacketStatsV3, error) {
	var value TpacketStatsV3
	vallen := _Socklen(SizeofTpacketStatsV3)
	err := getsockopt(fd, level, opt, unsafe.Pointer(&value), &vallen)
	return &value, err
}

func SetsockoptIPMreqn(fd, level, opt int, mreq *IPMreqn) (err error) {
	return setsockopt(fd, level, opt, unsafe.Pointer(mreq), unsafe.Sizeof(*mreq))
}

func SetsockoptPacketMreq(fd, level, opt int, mreq *PacketMreq) error {
	return setsockopt(fd, level, opt, unsafe.Pointer(mreq), unsafe.Sizeof(*mreq))
}

// SetsockoptSockFprog attaches a classic BPF or an extended BPF program to a
// socket to filter incoming packets.  See 'man 7 socket' for usage information.
func SetsockoptSockFprog(fd, level, opt int, fprog *SockFprog) error {
	return setsockopt(fd, level, opt, unsafe.Pointer(fprog), unsafe.Sizeof(*fprog))
}

func SetsockoptCanRawFilter(fd, level, opt int, filter []CanFilter) error {
	var p unsafe.Pointer
	if len(filter) > 0 {
		p = unsafe.Pointer(&filter[0])
	}
	return setsockopt(fd, level, opt, p, uintptr(len(filter)*SizeofCanFilter))
}

func SetsockoptTpacketReq(fd, level, opt int, tp *TpacketReq) error {
	return setsockopt(fd, level, opt, unsafe.Pointer(tp), unsafe.Sizeof(*tp))
}

func SetsockoptTpacketReq3(fd, level, opt int, tp *TpacketReq3) error {
	return setsockopt(fd, level, opt, unsafe.Pointer(tp), unsafe.Sizeof(*tp))
}

// Keyctl Commands (http://man7.org/linux/man-pages/man2/keyctl.2.html)

// KeyctlInt calls keyctl commands in which each argument is an int.
// These commands are KEYCTL_REVOKE, KEYCTL_CHOWN, KEYCTL_CLEAR, KEYCTL_LINK,
// KEYCTL_UNLINK, KEYCTL_NEGATE, KEYCTL_SET_REQKEY_KEYRING, KEYCTL_SET_TIMEOUT,
// KEYCTL_ASSUME_AUTHORITY, KEYCTL_SESSION_TO_PARENT, KEYCTL_REJECT,
// KEYCTL_INVALIDATE, and KEYCTL_GET_PERSISTENT.
//sys	KeyctlInt(cmd int, arg2 int, arg3 int, arg4 int, arg5 int) (ret int, err error) = SYS_KEYCTL

// KeyctlBuffer calls keyctl commands in which the third and fourth
// arguments are a buffer and its length, respectively.
// These commands are KEYCTL_UPDATE, KEYCTL_READ, and KEYCTL_INSTANTIATE.
//sys	KeyctlBuffer(cmd int, arg2 int, buf []byte, arg5 int) (ret int, err error) = SYS_KEYCTL

// KeyctlString calls keyctl commands which return a string.
// These commands are KEYCTL_DESCRIBE and KEYCTL_GET_SECURITY.
func KeyctlString(cmd int, id int) (string, error) {
	// We must loop as the string data may change in between the syscalls.
	// We could allocate a large buffer here to reduce the chance that the
	// syscall needs to be called twice; however, this is unnecessary as
	// the performance loss is negligible.
	var buffer []byte
	for {
		// Try to fill the buffer with data
		length, err := KeyctlBuffer(cmd, id, buffer, 0)
		if err != nil {
			return "", err
		}

		// Check if the data was written
		if length <= len(buffer) {
			// Exclude the null terminator
			return string(buffer[:length-1]), nil
		}

		// Make a bigger buffer if needed
		buffer = make([]byte, length)
	}
}

// Keyctl commands with special signatures.

// KeyctlGetKeyringID implements the KEYCTL_GET_KEYRING_ID command.
// See the full documentation at:
// http://man7.org/linux/man-pages/man3/keyctl_get_keyring_ID.3.html
func KeyctlGetKeyringID(id int, create bool) (ringid int, err error) {
	createInt := 0
	if create {
		createInt = 1
	}
	return KeyctlInt(KEYCTL_GET_KEYRING_ID, id, createInt, 0, 0)
}

// KeyctlSetperm implements the KEYCTL_SETPERM command. The perm value is the
// key handle permission mask as described in the "keyctl setperm" section of
// http://man7.org/linux/man-pages/man1/keyctl.1.html.
// See the full documentation at:
// http://man7.org/linux/man-pages/man3/keyctl_setperm.3.html
func KeyctlSetperm(id int, perm uint32) error {
	_, err := KeyctlInt(KEYCTL_SETPERM, id, int(perm), 0, 0)
	return err
}

//sys	keyctlJoin(cmd int, arg2 string) (ret int, err error) = SYS_KEYCTL

// KeyctlJoinSessionKeyring implements the KEYCTL_JOIN_SESSION_KEYRING command.
// See the full documentation at:
// http://man7.org/linux/man-pages/man3/keyctl_join_session_keyring.3.html
func KeyctlJoinSessionKeyring(name string) (ringid int, err error) {
	return keyctlJoin(KEYCTL_JOIN_SESSION_KEYRING, name)
}

//sys	keyctlSearch(cmd int, arg2 int, arg3 string, arg4 string, arg5 int) (ret int, err error) = SYS_KEYCTL

// KeyctlSearch implements the KEYCTL_SEARCH command.
// See the full documentation at:
// http://man7.org/linux/man-pages/man3/keyctl_search.3.html
func KeyctlSearch(ringid int, keyType, description string, destRingid int) (id int, err error) {
	return keyctlSearch(KEYCTL_SEARCH, ringid, keyType, description, destRingid)
}

//sys	keyctlIOV(cmd int, arg2 int, payload []Iovec, arg5 int) (err error) = SYS_KEYCTL

// KeyctlInstantiateIOV implements the KEYCTL_INSTANTIATE_IOV command. This
// command is similar to KEYCTL_INSTANTIATE, except that the payload is a slice
// of Iovec (each of which represents a buffer) instead of a single buffer.
// See the full documentation at:
// http://man7.org/linux/man-pages/man3/keyctl_instantiate_iov.3.html
func KeyctlInstantiateIOV(id int, payload []Iovec, ringid int) error {
	return keyctlIOV(KEYCTL_INSTANTIATE_IOV, id, payload, ringid)
}

//sys	keyctlDH(cmd int, arg2 *KeyctlDHParams, buf []byte) (ret int, err error) = SYS_KEYCTL

// KeyctlDHCompute implements the KEYCTL_DH_COMPUTE command. This command
// computes a Diffie-Hellman shared secret based on the provide params. The
// secret is written to the provided buffer and the returned size is the number
// of bytes written (returning an error if there is insufficient space in the
// buffer). If a nil buffer is passed in, this function returns the minimum
// buffer length needed to store the appropriate data. Note that this differs
// from KEYCTL_READ's behavior which always returns the requested payload size.
// See the full documentation at:
// http://man7.org/linux/man-pages/man3/keyctl_dh_compute.3.html
func KeyctlDHCompute(params *KeyctlDHParams, buffer []byte) (size int, err error) {
	return keyctlDH(KEYCTL_DH_COMPUTE, params, buffer)
}

// KeyctlRestrictKeyring implements the KEYCTL_RESTRICT_KEYRING command. This
// command limits the set of keys that can be linked to the keyring, regardless
// of keyring permissions. The command requires the "setattr" permission.
//
// When called with an empty keyType the command locks the keyring, preventing
// any further keys from being linked to the keyring.
//
// The "asymmetric" keyType defines restrictions requiring key payloads to be
// DER encoded X.509 certificates signed by keys in another keyring. Restrictions
// for "asymmetric" include "builtin_trusted", "builtin_and_secondary_trusted",
// "key_or_keyring:<key>", and "key_or_keyring:<key>:chain".
//
// As of Linux 4.12, only the "asymmetric" keyType defines type-specific
// restrictions.
//
// See the full documentation at:
// http://man7.org/linux/man-pages/man3/keyctl_restrict_keyring.3.html
// http://man7.org/linux/man-pages/man2/keyctl.2.html
func KeyctlRestrictKeyring(ringid int, keyType string, restriction string) error {
	if keyType == "" {
		return keyctlRestrictKeyring(KEYCTL_RESTRICT_KEYRING, ringid)
	}
	return keyctlRestrictKeyringByType(KEYCTL_RESTRICT_KEYRING, ringid, keyType, restriction)
}

//sys keyctlRestrictKeyringByType(cmd int, arg2 int, keyType string, restriction string) (err error) = SYS_KEYCTL
//sys keyctlRestrictKeyring(cmd int, arg2 int) (err error) = SYS_KEYCTL

func Recvmsg(fd int, p, oob []byte, flags int) (n, oobn int, recvflags int, from Sockaddr, err error) {
	var msg Msghdr
	var rsa RawSockaddrAny
	msg.Name = (*byte)(unsafe.Pointer(&rsa))
	msg.Namelen = uint32(SizeofSockaddrAny)
	var iov Iovec
	if len(p) > 0 {
		iov.Base = &p[0]
		iov.SetLen(len(p))
	}
	var dummy byte
	if len(oob) > 0 {
		if len(p) == 0 {
			var sockType int
			sockType, err = GetsockoptInt(fd, SOL_SOCKET, SO_TYPE)
			if err != nil {
				return
			}
			// receive at least one normal byte
			if sockType != SOCK_DGRAM {
				iov.Base = &dummy
				iov.SetLen(1)
			}
		}
		msg.Control = &oob[0]
		msg.SetControllen(len(oob))
	}
	msg.Iov = &iov
	msg.Iovlen = 1
	if n, err = recvmsg(fd, &msg, flags); err != nil {
		return
	}
	oobn = int(msg.Controllen)
	recvflags = int(msg.Flags)
	// source address is only specified if the socket is unconnected
	if rsa.Addr.Family != AF_UNSPEC {
		from, err = anyToSockaddr(fd, &rsa)
	}
	return
}

func Sendmsg(fd int, p, oob []byte, to Sockaddr, flags int) (err error) {
	_, err = SendmsgN(fd, p, oob, to, flags)
	return
}

func SendmsgN(fd int, p, oob []byte, to Sockaddr, flags int) (n int, err error) {
	var ptr unsafe.Pointer
	var salen _Socklen
	if to != nil {
		var err error
		ptr, salen, err = to.sockaddr()
		if err != nil {
			return 0, err
		}
	}
	var msg Msghdr
	msg.Name = (*byte)(ptr)
	msg.Namelen = uint32(salen)
	var iov Iovec
	if len(p) > 0 {
		iov.Base = &p[0]
		iov.SetLen(len(p))
	}
	var dummy byte
	if len(oob) > 0 {
		if len(p) == 0 {
			var sockType int
			sockType, err = GetsockoptInt(fd, SOL_SOCKET, SO_TYPE)
			if err != nil {
				return 0, err
			}
			// send at least one normal byte
			if sockType != SOCK_DGRAM {
				iov.Base = &dummy
				iov.SetLen(1)
			}
		}
		msg.Control = &oob[0]
		msg.SetControllen(len(oob))
	}
	msg.Iov = &iov
	msg.Iovlen = 1
	if n, err = sendmsg(fd, &msg, flags); err != nil {
		return 0, err
	}
	if len(oob) > 0 && len(p) == 0 {
		n = 0
	}
	return n, nil
}

// BindToDevice binds the socket associated with fd to device.
func BindToDevice(fd int, device string) (err error) {
	return SetsockoptString(fd, SOL_SOCKET, SO_BINDTODEVICE, device)
}

//sys	ptrace(request int, pid int, addr uintptr, data uintptr) (err error)

func ptracePeek(req int, pid int, addr uintptr, out []byte) (count int, err error) {
	// The peek requests are machine-size oriented, so we wrap it
	// to retrieve arbitrary-length data.

	// The ptrace syscall differs from glibc's ptrace.
	// Peeks returns the word in *data, not as the return value.

	var buf [SizeofPtr]byte

	// Leading edge. PEEKTEXT/PEEKDATA don't require aligned
	// access (PEEKUSER warns that it might), but if we don't
	// align our reads, we might straddle an unmapped page
	// boundary and not get the bytes leading up to the page
	// boundary.
	n := 0
	if addr%SizeofPtr != 0 {
		err = ptrace(req, pid, addr-addr%SizeofPtr, uintptr(unsafe.Pointer(&buf[0])))
		if err != nil {
			return 0, err
		}
		n += copy(out, buf[addr%SizeofPtr:])
		out = out[n:]
	}

	// Remainder.
	for len(out) > 0 {
		// We use an internal buffer to guarantee alignment.
		// It's not documented if this is necessary, but we're paranoid.
		err = ptrace(req, pid, addr+uintptr(n), uintptr(unsafe.Pointer(&buf[0])))
		if err != nil {
			return n, err
		}
		copied := copy(out, buf[0:])
		n += copied
		out = out[copied:]
	}

	return n, nil
}

func PtracePeekText(pid int, addr uintptr, out []byte) (count int, err error) {
	return ptracePeek(PTRACE_PEEKTEXT, pid, addr, out)
}

func PtracePeekData(pid int, addr uintptr, out []byte) (count int, err error) {
	return ptracePeek(PTRACE_PEEKDATA, pid, addr, out)
}

func PtracePeekUser(pid int, addr uintptr, out []byte) (count int, err error) {
	return ptracePeek(PTRACE_PEEKUSR, pid, addr, out)
}

func ptracePoke(pokeReq int, peekReq int, pid int, addr uintptr, data []byte) (count int, err error) {
	// As for ptracePeek, we need to align our accesses to deal
	// with the possibility of straddling an invalid page.

	// Leading edge.
	n := 0
	if addr%SizeofPtr != 0 {
		var buf [SizeofPtr]byte
		err = ptrace(peekReq, pid, addr-addr%SizeofPtr, uintptr(unsafe.Pointer(&buf[0])))
		if err != nil {
			return 0, err
		}
		n += copy(buf[addr%SizeofPtr:], data)
		word := *((*uintptr)(unsafe.Pointer(&buf[0])))
		err = ptrace(pokeReq, pid, addr-addr%SizeofPtr, word)
		if err != nil {
			return 0, err
		}
		data = data[n:]
	}

	// Interior.
	for len(data) > SizeofPtr {
		word := *((*uintptr)(unsafe.Pointer(&data[0])))
		err = ptrace(pokeReq, pid, addr+uintptr(n), word)
		if err != nil {
			return n, err
		}
		n += SizeofPtr
		data = data[SizeofPtr:]
	}

	// Trailing edge.
	if len(data) > 0 {
		var buf [SizeofPtr]byte
		err = ptrace(peekReq, pid, addr+uintptr(n), uintptr(unsafe.Pointer(&buf[0])))
		if err != nil {
			return n, err
		}
		copy(buf[0:], data)
		word := *((*uintptr)(unsafe.Pointer(&buf[0])))
		err = ptrace(pokeReq, pid, addr+uintptr(n), word)
		if err != nil {
			return n, err
		}
		n += len(data)
	}

	return n, nil
}

func PtracePokeText(pid int, addr uintptr, data []byte) (count int, err error) {
	return ptracePoke(PTRACE_POKETEXT, PTRACE_PEEKTEXT, pid, addr, data)
}

func PtracePokeData(pid int, addr uintptr, data []byte) (count int, err error) {
	return ptracePoke(PTRACE_POKEDATA, PTRACE_PEEKDATA, pid, addr, data)
}

func PtracePokeUser(pid int, addr uintptr, data []byte) (count int, err error) {
	return ptracePoke(PTRACE_POKEUSR, PTRACE_PEEKUSR, pid, addr, data)
}

func PtraceGetRegs(pid int, regsout *PtraceRegs) (err error) {
	return ptrace(PTRACE_GETREGS, pid, 0, uintptr(unsafe.Pointer(regsout)))
}

func PtraceSetRegs(pid int, regs *PtraceRegs) (err error) {
	return ptrace(PTRACE_SETREGS, pid, 0, uintptr(unsafe.Pointer(regs)))
}

func PtraceSetOptions(pid int, options int) (err error) {
	return ptrace(PTRACE_SETOPTIONS, pid, 0, uintptr(options))
}

func PtraceGetEventMsg(pid int) (msg uint, err error) {
	var data _C_long
	err = ptrace(PTRACE_GETEVENTMSG, pid, 0, uintptr(unsafe.Pointer(&data)))
	msg = uint(data)
	return
}

func PtraceCont(pid int, signal int) (err error) {
	return ptrace(PTRACE_CONT, pid, 0, uintptr(signal))
}

func PtraceSyscall(pid int, signal int) (err error) {
	return ptrace(PTRACE_SYSCALL, pid, 0, uintptr(signal))
}

func PtraceSingleStep(pid int) (err error) { return ptrace(PTRACE_SINGLESTEP, pid, 0, 0) }

func PtraceInterrupt(pid int) (err error) { return ptrace(PTRACE_INTERRUPT, pid, 0, 0) }

func PtraceAttach(pid int) (err error) { return ptrace(PTRACE_ATTACH, pid, 0, 0) }

func PtraceSeize(pid int) (err error) { return ptrace(PTRACE_SEIZE, pid, 0, 0) }

func PtraceDetach(pid int) (err error) { return ptrace(PTRACE_DETACH, pid, 0, 0) }

//sys	reboot(magic1 uint, magic2 uint, cmd int, arg string) (err error)

func Reboot(cmd int) (err error) {
	return reboot(LINUX_REBOOT_MAGIC1, LINUX_REBOOT_MAGIC2, cmd, "")
}

func direntIno(buf []byte) (uint64, bool) {
	return readInt(buf, unsafe.Offsetof(Dirent{}.Ino), unsafe.Sizeof(Dirent{}.Ino))
}

func direntReclen(buf []byte) (uint64, bool) {
	return readInt(buf, unsafe.Offsetof(Dirent{}.Reclen), unsafe.Sizeof(Dirent{}.Reclen))
}

func direntNamlen(buf []byte) (uint64, bool) {
	reclen, ok := direntReclen(buf)
	if !ok {
		return 0, false
	}
	return reclen - uint64(unsafe.Offsetof(Dirent{}.Name)), true
}

//sys	mount(source string, target string, fstype string, flags uintptr, data *byte) (err error)

func Mount(source string, target string, fstype string, flags uintptr, data string) (err error) {
	// Certain file systems get rather angry and EINVAL if you give
	// them an empty string of data, rather than NULL.
	if data == "" {
		return mount(source, target, fstype, flags, nil)
	}
	datap, err := BytePtrFromString(data)
	if err != nil {
		return err
	}
	return mount(source, target, fstype, flags, datap)
}

func Sendfile(outfd int, infd int, offset *int64, count int) (written int, err error) {
	if raceenabled {
		raceReleaseMerge(unsafe.Pointer(&ioSync))
	}
	return sendfile(outfd, infd, offset, count)
}

// Sendto
// Recvfrom
// Socketpair

/*
 * Direct access
 */
//sys	Acct(path string) (err error)
//sys	AddKey(keyType string, description string, payload []byte, ringid int) (id int, err error)
//sys	Adjtimex(buf *Timex) (state int, err error)
//sysnb	Capget(hdr *CapUserHeader, data *CapUserData) (err error)
//sysnb	Capset(hdr *CapUserHeader, data *CapUserData) (err error)
//sys	Chdir(path string) (err error)
//sys	Chroot(path string) (err error)
//sys	ClockGetres(clockid int32, res *Timespec) (err error)
//sys	ClockGettime(clockid int32, time *Timespec) (err error)
//sys	ClockNanosleep(clockid int32, flags int, request *Timespec, remain *Timespec) (err error)
//sys	Close(fd int) (err error)
//sys	CopyFileRange(rfd int, roff *int64, wfd int, woff *int64, len int, flags int) (n int, err error)
//sys	DeleteModule(name string, flags int) (err error)
//sys	Dup(oldfd int) (fd int, err error)

func Dup2(oldfd, newfd int) error {
	// Android O and newer blocks dup2; riscv and arm64 don't implement dup2.
	if runtime.GOOS == "android" || runtime.GOARCH == "riscv64" || runtime.GOARCH == "arm64" {
		return Dup3(oldfd, newfd, 0)
	}
	return dup2(oldfd, newfd)
}

//sys	Dup3(oldfd int, newfd int, flags int) (err error)
//sysnb	EpollCreate1(flag int) (fd int, err error)
//sysnb	EpollCtl(epfd int, op int, fd int, event *EpollEvent) (err error)
//sys	Eventfd(initval uint, flags int) (fd int, err error) = SYS_EVENTFD2
//sys	Exit(code int) = SYS_EXIT_GROUP
//sys	Fallocate(fd int, mode uint32, off int64, len int64) (err error)
//sys	Fchdir(fd int) (err error)
//sys	Fchmod(fd int, mode uint32) (err error)
//sys	Fchownat(dirfd int, path string, uid int, gid int, flags int) (err error)
//sys	Fdatasync(fd int) (err error)
//sys	Fgetxattr(fd int, attr string, dest []byte) (sz int, err error)
//sys	FinitModule(fd int, params string, flags int) (err error)
//sys	Flistxattr(fd int, dest []byte) (sz int, err error)
//sys	Flock(fd int, how int) (err error)
//sys	Fremovexattr(fd int, attr string) (err error)
//sys	Fsetxattr(fd int, attr string, dest []byte, flags int) (err error)
//sys	Fsync(fd int) (err error)
//sys	Getdents(fd int, buf []byte) (n int, err error) = SYS_GETDENTS64
//sysnb	Getpgid(pid int) (pgid int, err error)

func Getpgrp() (pid int) {
	pid, _ = Getpgid(0)
	return
}

//sysnb	Getpid() (pid int)
//sysnb	Getppid() (ppid int)
//sys	Getpriority(which int, who int) (prio int, err error)
//sys	Getrandom(buf []byte, flags int) (n int, err error)
//sysnb	Getrusage(who int, rusage *Rusage) (err error)
//sysnb	Getsid(pid int) (sid int, err error)
//sysnb	Gettid() (tid int)
//sys	Getxattr(path string, attr string, dest []byte) (sz int, err error)
//sys	InitModule(moduleImage []byte, params string) (err error)
//sys	InotifyAddWatch(fd int, pathname string, mask uint32) (watchdesc int, err error)
//sysnb	InotifyInit1(flags int) (fd int, err error)
//sysnb	InotifyRmWatch(fd int, watchdesc uint32) (success int, err error)
//sysnb	Kill(pid int, sig syscall.Signal) (err error)
//sys	Klogctl(typ int, buf []byte) (n int, err error) = SYS_SYSLOG
//sys	Lgetxattr(path string, attr string, dest []byte) (sz int, err error)
//sys	Listxattr(path string, dest []byte) (sz int, err error)
//sys	Llistxattr(path string, dest []byte) (sz int, err error)
//sys	Lremovexattr(path string, attr string) (err error)
//sys	Lsetxattr(path string, attr string, data []byte, flags int) (err error)
//sys	MemfdCreate(name string, flags int) (fd int, err error)
//sys	Mkdirat(dirfd int, path string, mode uint32) (err error)
//sys	Mknodat(dirfd int, path string, mode uint32, dev int) (err error)
//sys	Nanosleep(time *Timespec, leftover *Timespec) (err error)
//sys	PerfEventOpen(attr *PerfEventAttr, pid int, cpu int, groupFd int, flags int) (fd int, err error)
//sys	PivotRoot(newroot string, putold string) (err error) = SYS_PIVOT_ROOT
//sysnb prlimit(pid int, resource int, newlimit *Rlimit, old *Rlimit) (err error) = SYS_PRLIMIT64
//sys   Prctl(option int, arg2 uintptr, arg3 uintptr, arg4 uintptr, arg5 uintptr) (err error)
//sys	Pselect(nfd int, r *FdSet, w *FdSet, e *FdSet, timeout *Timespec, sigmask *Sigset_t) (n int, err error) = SYS_PSELECT6
//sys	read(fd int, p []byte) (n int, err error)
//sys	Removexattr(path string, attr string) (err error)
//sys	Renameat2(olddirfd int, oldpath string, newdirfd int, newpath string, flags uint) (err error)
//sys	RequestKey(keyType string, description string, callback string, destRingid int) (id int, err error)
//sys	Setdomainname(p []byte) (err error)
//sys	Sethostname(p []byte) (err error)
//sysnb	Setpgid(pid int, pgid int) (err error)
//sysnb	Setsid() (pid int, err error)
//sysnb	Settimeofday(tv *Timeval) (err error)
//sys	Setns(fd int, nstype int) (err error)

// PrctlRetInt performs a prctl operation specified by option and further
// optional arguments arg2 through arg5 depending on option. It returns a
// non-negative integer that is returned by the prctl syscall.
func PrctlRetInt(option int, arg2 uintptr, arg3 uintptr, arg4 uintptr, arg5 uintptr) (int, error) {
	ret, _, err := Syscall6(SYS_PRCTL, uintptr(option), uintptr(arg2), uintptr(arg3), uintptr(arg4), uintptr(arg5), 0)
	if err != 0 {
		return 0, err
	}
	return int(ret), nil
}

// issue 1435.
// On linux Setuid and Setgid only affects the current thread, not the process.
// This does not match what most callers expect so we must return an error
// here rather than letting the caller think that the call succeeded.

func Setuid(uid int) (err error) {
	return EOPNOTSUPP
}

func Setgid(uid int) (err error) {
	return EOPNOTSUPP
}

// SetfsgidRetGid sets fsgid for current thread and returns previous fsgid set.
// setfsgid(2) will return a non-nil error only if its caller lacks CAP_SETUID capability.
// If the call fails due to other reasons, current fsgid will be returned.
func SetfsgidRetGid(gid int) (int, error) {
	return setfsgid(gid)
}

// SetfsuidRetUid sets fsuid for current thread and returns previous fsuid set.
// setfsgid(2) will return a non-nil error only if its caller lacks CAP_SETUID capability
// If the call fails due to other reasons, current fsuid will be returned.
func SetfsuidRetUid(uid int) (int, error) {
	return setfsuid(uid)
}

func Setfsgid(gid int) error {
	_, err := setfsgid(gid)
	return err
}

func Setfsuid(uid int) error {
	_, err := setfsuid(uid)
	return err
}

func Signalfd(fd int, sigmask *Sigset_t, flags int) (newfd int, err error) {
	return signalfd(fd, sigmask, _C__NSIG/8, flags)
}

//sys	Setpriority(which int, who int, prio int) (err error)
//sys	Setxattr(path string, attr string, data []byte, flags int) (err error)
//sys	signalfd(fd int, sigmask *Sigset_t, maskSize uintptr, flags int) (newfd int, err error) = SYS_SIGNALFD4
//sys	Statx(dirfd int, path string, flags int, mask int, stat *Statx_t) (err error)
//sys	Sync()
//sys	Syncfs(fd int) (err error)
//sysnb	Sysinfo(info *Sysinfo_t) (err error)
//sys	Tee(rfd int, wfd int, len int, flags int) (n int64, err error)
//sysnb TimerfdCreate(clockid int, flags int) (fd int, err error)
//sysnb TimerfdGettime(fd int, currValue *ItimerSpec) (err error)
//sysnb TimerfdSettime(fd int, flags int, newValue *ItimerSpec, oldValue *ItimerSpec) (err error)
//sysnb	Tgkill(tgid int, tid int, sig syscall.Signal) (err error)
//sysnb	Times(tms *Tms) (ticks uintptr, err error)
//sysnb	Umask(mask int) (oldmask int)
//sysnb	Uname(buf *Utsname) (err error)
//sys	Unmount(target string, flags int) (err error) = SYS_UMOUNT2
//sys	Unshare(flags int) (err error)
//sys	write(fd int, p []byte) (n int, err error)
//sys	exitThread(code int) (err error) = SYS_EXIT
//sys	readlen(fd int, p *byte, np int) (n int, err error) = SYS_READ
//sys	writelen(fd int, p *byte, np int) (n int, err error) = SYS_WRITE
//sys	readv(fd int, iovs []Iovec) (n int, err error) = SYS_READV
//sys	writev(fd int, iovs []Iovec) (n int, err error) = SYS_WRITEV
//sys	preadv(fd int, iovs []Iovec, offs_l uintptr, offs_h uintptr) (n int, err error) = SYS_PREADV
//sys	pwritev(fd int, iovs []Iovec, offs_l uintptr, offs_h uintptr) (n int, err error) = SYS_PWRITEV
//sys	preadv2(fd int, iovs []Iovec, offs_l uintptr, offs_h uintptr, flags int) (n int, err error) = SYS_PREADV2
//sys	pwritev2(fd int, iovs []Iovec, offs_l uintptr, offs_h uintptr, flags int) (n int, err error) = SYS_PWRITEV2

func bytes2iovec(bs [][]byte) []Iovec {
	iovecs := make([]Iovec, len(bs))
	for i, b := range bs {
		iovecs[i].SetLen(len(b))
		if len(b) > 0 {
			iovecs[i].Base = &b[0]
		} else {
			iovecs[i].Base = (*byte)(unsafe.Pointer(&_zero))
		}
	}
	return iovecs
}

// offs2lohi splits offs into its lower and upper unsigned long. On 64-bit
// systems, hi will always be 0. On 32-bit systems, offs will be split in half.
// preadv/pwritev chose this calling convention so they don't need to add a
// padding-register for alignment on ARM.
func offs2lohi(offs int64) (lo, hi uintptr) {
	return uintptr(offs), uintptr(uint64(offs) >> SizeofLong)
}

func Readv(fd int, iovs [][]byte) (n int, err error) {
	iovecs := bytes2iovec(iovs)
	n, err = readv(fd, iovecs)
	readvRacedetect(iovecs, n, err)
	return n, err
}

func Preadv(fd int, iovs [][]byte, offset int64) (n int, err error) {
	iovecs := bytes2iovec(iovs)
	lo, hi := offs2lohi(offset)
	n, err = preadv(fd, iovecs, lo, hi)
	readvRacedetect(iovecs, n, err)
	return n, err
}

func Preadv2(fd int, iovs [][]byte, offset int64, flags int) (n int, err error) {
	iovecs := bytes2iovec(iovs)
	lo, hi := offs2lohi(offset)
	n, err = preadv2(fd, iovecs, lo, hi, flags)
	readvRacedetect(iovecs, n, err)
	return n, err
}

func readvRacedetect(iovecs []Iovec, n int, err error) {
	if !raceenabled {
		return
	}
	for i := 0; n > 0 && i < len(iovecs); i++ {
		m := int(iovecs[i].Len)
		if m > n {
			m = n
		}
		n -= m
		if m > 0 {
			raceWriteRange(unsafe.Pointer(iovecs[i].Base), m)
		}
	}
	if err == nil {
		raceAcquire(unsafe.Pointer(&ioSync))
	}
}

func Writev(fd int, iovs [][]byte) (n int, err error) {
	iovecs := bytes2iovec(iovs)
	if raceenabled {
		raceReleaseMerge(unsafe.Pointer(&ioSync))
	}
	n, err = writev(fd, iovecs)
	writevRacedetect(iovecs, n)
	return n, err
}

func Pwritev(fd int, iovs [][]byte, offset int64) (n int, err error) {
	iovecs := bytes2iovec(iovs)
	if raceenabled {
		raceReleaseMerge(unsafe.Pointer(&ioSync))
	}
	lo, hi := offs2lohi(offset)
	n, err = pwritev(fd, iovecs, lo, hi)
	writevRacedetect(iovecs, n)
	return n, err
}

func Pwritev2(fd int, iovs [][]byte, offset int64, flags int) (n int, err error) {
	iovecs := bytes2iovec(iovs)
	if raceenabled {
		raceReleaseMerge(unsafe.Pointer(&ioSync))
	}
	lo, hi := offs2lohi(offset)
	n, err = pwritev2(fd, iovecs, lo, hi, flags)
	writevRacedetect(iovecs, n)
	return n, err
}

func writevRacedetect(iovecs []Iovec, n int) {
	if !raceenabled {
		return
	}
	for i := 0; n > 0 && i < len(iovecs); i++ {
		m := int(iovecs[i].Len)
		if m > n {
			m = n
		}
		n -= m
		if m > 0 {
			raceReadRange(unsafe.Pointer(iovecs[i].Base), m)
		}
	}
}

// mmap varies by architecture; see syscall_linux_*.go.
//sys	munmap(addr uintptr, length uintptr) (err error)

var mapper = &mmapper{
	active: make(map[*byte][]byte),
	mmap:   mmap,
	munmap: munmap,
}

func Mmap(fd int, offset int64, length int, prot int, flags int) (data []byte, err error) {
	return mapper.Mmap(fd, offset, length, prot, flags)
}

func Munmap(b []byte) (err error) {
	return mapper.Munmap(b)
}

//sys	Madvise(b []byte, advice int) (err error)
//sys	Mprotect(b []byte, prot int) (err error)
//sys	Mlock(b []byte) (err error)
//sys	Mlockall(flags int) (err error)
//sys	Msync(b []byte, flags int) (err error)
//sys	Munlock(b []byte) (err error)
//sys	Munlockall() (err error)

// Vmsplice splices user pages from a slice of Iovecs into a pipe specified by fd,
// using the specified flags.
func Vmsplice(fd int, iovs []Iovec, flags int) (int, error) {
	var p unsafe.Pointer
	if len(iovs) > 0 {
		p = unsafe.Pointer(&iovs[0])
	}

	n, _, errno := Syscall6(SYS_VMSPLICE, uintptr(fd), uintptr(p), uintptr(len(iovs)), uintptr(flags), 0, 0)
	if errno != 0 {
		return 0, syscall.Errno(errno)
	}

	return int(n), nil
}

func isGroupMember(gid int) bool {
	groups, err := Getgroups()
	if err != nil {
		return false
	}

	for _, g := range groups {
		if g == gid {
			return true
		}
	}
	return false
}

//sys	faccessat(dirfd int, path string, mode uint32) (err error)
//sys	Faccessat2(dirfd int, path string, mode uint32, flags int) (err error)

func Faccessat(dirfd int, path string, mode uint32, flags int) (err error) {
	if flags == 0 {
		return faccessat(dirfd, path, mode)
	}

	if err := Faccessat2(dirfd, path, mode, flags); err != ENOSYS && err != EPERM {
		return err
	}

	// The Linux kernel faccessat system call does not take any flags.
	// The glibc faccessat implements the flags itself; see
	// https://sourceware.org/git/?p=glibc.git;a=blob;f=sysdeps/unix/sysv/linux/faccessat.c;hb=HEAD
	// Because people naturally expect syscall.Faccessat to act
	// like C faccessat, we do the same.

	if flags & ^(AT_SYMLINK_NOFOLLOW|AT_EACCESS) != 0 {
		return EINVAL
	}

	var st Stat_t
	if err := Fstatat(dirfd, path, &st, flags&AT_SYMLINK_NOFOLLOW); err != nil {
		return err
	}

	mode &= 7
	if mode == 0 {
		return nil
	}

	var uid int
	if flags&AT_EACCESS != 0 {
		uid = Geteuid()
	} else {
		uid = Getuid()
	}

	if uid == 0 {
		if mode&1 == 0 {
			// Root can read and write any file.
			return nil
		}
		if st.Mode&0111 != 0 {
			// Root can execute any file that anybody can execute.
			return nil
		}
		return EACCES
	}

	var fmode uint32
	if uint32(uid) == st.Uid {
		fmode = (st.Mode >> 6) & 7
	} else {
		var gid int
		if flags&AT_EACCESS != 0 {
			gid = Getegid()
		} else {
			gid = Getgid()
		}

		if uint32(gid) == st.Gid || isGroupMember(gid) {
			fmode = (st.Mode >> 3) & 7
		} else {
			fmode = st.Mode & 7
		}
	}

	if fmode&mode == mode {
		return nil
	}

	return EACCES
}

//sys nameToHandleAt(dirFD int, pathname string, fh *fileHandle, mountID *_C_int, flags int) (err error) = SYS_NAME_TO_HANDLE_AT
//sys openByHandleAt(mountFD int, fh *fileHandle, flags int) (fd int, err error) = SYS_OPEN_BY_HANDLE_AT

// fileHandle is the argument to nameToHandleAt and openByHandleAt. We
// originally tried to generate it via unix/linux/types.go with "type
// fileHandle C.struct_file_handle" but that generated empty structs
// for mips64 and mips64le. Instead, hard code it for now (it's the
// same everywhere else) until the mips64 generator issue is fixed.
type fileHandle struct {
	Bytes uint32
	Type  int32
}

// FileHandle represents the C struct file_handle used by
// name_to_handle_at (see NameToHandleAt) and open_by_handle_at (see
// OpenByHandleAt).
type FileHandle struct {
	*fileHandle
}

// NewFileHandle constructs a FileHandle.
func NewFileHandle(handleType int32, handle []byte) FileHandle {
	const hdrSize = unsafe.Sizeof(fileHandle{})
	buf := make([]byte, hdrSize+uintptr(len(handle)))
	copy(buf[hdrSize:], handle)
	fh := (*fileHandle)(unsafe.Pointer(&buf[0]))
	fh.Type = handleType
	fh.Bytes = uint32(len(handle))
	return FileHandle{fh}
}

func (fh *FileHandle) Size() int   { return int(fh.fileHandle.Bytes) }
func (fh *FileHandle) Type() int32 { return fh.fileHandle.Type }
func (fh *FileHandle) Bytes() []byte {
	n := fh.Size()
	if n == 0 {
		return nil
	}
	return (*[1 << 30]byte)(unsafe.Pointer(uintptr(unsafe.Pointer(&fh.fileHandle.Type)) + 4))[:n:n]
}

// NameToHandleAt wraps the name_to_handle_at system call; it obtains
// a handle for a path name.
func NameToHandleAt(dirfd int, path string, flags int) (handle FileHandle, mountID int, err error) {
	var mid _C_int
	// Try first with a small buffer, assuming the handle will
	// only be 32 bytes.
	size := uint32(32 + unsafe.Sizeof(fileHandle{}))
	didResize := false
	for {
		buf := make([]byte, size)
		fh := (*fileHandle)(unsafe.Pointer(&buf[0]))
		fh.Bytes = size - uint32(unsafe.Sizeof(fileHandle{}))
		err = nameToHandleAt(dirfd, path, fh, &mid, flags)
		if err == EOVERFLOW {
			if didResize {
				// We shouldn't need to resize more than once
				return
			}
			didResize = true
			size = fh.Bytes + uint32(unsafe.Sizeof(fileHandle{}))
			continue
		}
		if err != nil {
			return
		}
		return FileHandle{fh}, int(mid), nil
	}
}

// OpenByHandleAt wraps the open_by_handle_at system call; it opens a
// file via a handle as previously returned by NameToHandleAt.
func OpenByHandleAt(mountFD int, handle FileHandle, flags int) (fd int, err error) {
	return openByHandleAt(mountFD, handle.fileHandle, flags)
}

// Klogset wraps the sys_syslog system call; it sets console_loglevel to
// the value specified by arg and passes a dummy pointer to bufp.
func Klogset(typ int, arg int) (err error) {
	var p unsafe.Pointer
	_, _, errno := Syscall(SYS_SYSLOG, uintptr(typ), uintptr(p), uintptr(arg))
	if errno != 0 {
		return errnoErr(errno)
	}
	return nil
}

// RemoteIovec is Iovec with the pointer replaced with an integer.
// It is used for ProcessVMReadv and ProcessVMWritev, where the pointer
// refers to a location in a different process' address space, which
// would confuse the Go garbage collector.
type RemoteIovec struct {
	Base uintptr
	Len  int
}

//sys	ProcessVMReadv(pid int, localIov []Iovec, remoteIov []RemoteIovec, flags uint) (n int, err error) = SYS_PROCESS_VM_READV
//sys	ProcessVMWritev(pid int, localIov []Iovec, remoteIov []RemoteIovec, flags uint) (n int, err error) = SYS_PROCESS_VM_WRITEV

/*
 * Unimplemented
 */
// AfsSyscall
// Alarm
// ArchPrctl
// Brk
// ClockNanosleep
// ClockSettime
// Clone
// EpollCtlOld
// EpollPwait
// EpollWaitOld
// Execve
// Fork
// Futex
// GetKernelSyms
// GetMempolicy
// GetRobustList
// GetThreadArea
// Getitimer
// Getpmsg
// IoCancel
// IoDestroy
// IoGetevents
// IoSetup
// IoSubmit
// IoprioGet
// IoprioSet
// KexecLoad
// LookupDcookie
// Mbind
// MigratePages
// Mincore
// ModifyLdt
// Mount
// MovePages
// MqGetsetattr
// MqNotify
// MqOpen
// MqTimedreceive
// MqTimedsend
// MqUnlink
// Mremap
// Msgctl
// Msgget
// Msgrcv
// Msgsnd
// Nfsservctl
// Personality
// Pselect6
// Ptrace
// Putpmsg
// Quotactl
// Readahead
// Readv
// RemapFilePages
// RestartSyscall
// RtSigaction
// RtSigpending
// RtSigprocmask
// RtSigqueueinfo
// RtSigreturn
// RtSigsuspend
// RtSigtimedwait
// SchedGetPriorityMax
// SchedGetPriorityMin
// SchedGetparam
// SchedGetscheduler
// SchedRrGetInterval
// SchedSetparam
// SchedYield
// Security
// Semctl
// Semget
// Semop
// Semtimedop
// SetMempolicy
// SetRobustList
// SetThreadArea
// SetTidAddress
// Shmat
// Shmctl
// Shmdt
// Shmget
// Sigaltstack
// Swapoff
// Swapon
// Sysfs
// TimerCreate
// TimerDelete
// TimerGetoverrun
// TimerGettime
// TimerSettime
// Tkill (obsolete)
// Tuxcall
// Umount2
// Uselib
// Utimensat
// Vfork
// Vhangup
// Vserver
// Waitid
// _Sysctl<|MERGE_RESOLUTION|>--- conflicted
+++ resolved
@@ -112,8 +112,6 @@
 	return &value, err
 }
 
-<<<<<<< HEAD
-=======
 // IoctlFileClone performs an FICLONERANGE ioctl operation to clone the range of
 // data conveyed in value to the file associated with the file descriptor
 // destFd. See the ioctl_ficlonerange(2) man page for details.
@@ -139,7 +137,6 @@
 	return err
 }
 
->>>>>>> 71cf6f5f
 //sys	Linkat(olddirfd int, oldpath string, newdirfd int, newpath string, flags int) (err error)
 
 func Link(oldpath string, newpath string) (err error) {
